--- conflicted
+++ resolved
@@ -41,14 +41,11 @@
 from app.modules.intelligence.tools.web_tools.webpage_extractor_tool import (
     webpage_extractor_tool,
 )
-<<<<<<< HEAD
 from app.modules.intelligence.tools.linear_tools import (
     get_linear_issue_tool,
     update_linear_issue_tool,
 )
-=======
 from app.modules.intelligence.provider.provider_service import ProviderService
->>>>>>> 5e6d3ba1
 from langchain_core.tools import StructuredTool
 from .think_tool import think_tool
 
@@ -94,15 +91,12 @@
             "get_node_neighbours_from_node_id": get_node_neighbours_from_node_id_tool(
                 self.db
             ),
-<<<<<<< HEAD
             "get_linear_issue": get_linear_issue_tool(self.db, self.user_id),
             "update_linear_issue": update_linear_issue_tool(self.db, self.user_id),
-=======
             "intelligent_code_graph": get_intelligent_code_graph_tool(
                 self.db, self.provider_service, self.user_id
             ),
             "think": think_tool(self.db, self.user_id),
->>>>>>> 5e6d3ba1
         }
 
         if self.webpage_extractor_tool:
