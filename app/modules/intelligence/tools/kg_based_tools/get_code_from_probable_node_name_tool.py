--- conflicted
+++ resolved
@@ -12,21 +12,14 @@
 from app.modules.projects.projects_model import Project
 from app.modules.projects.projects_service import ProjectService
 from app.modules.search.search_service import SearchService
-from app.modules.intelligence.tools.tool_schema import ToolParameter
 
 logger = logging.getLogger(__name__)
 
 
 class GetCodeFromProbableNodeNameInput(BaseModel):
-<<<<<<< HEAD
-    repo_id: str = Field(description="The project ID, this is a UUID")
-    probable_node_name: str = Field(
-        description="A probable node name in the format of 'file_path:function_name' or 'file_path:class_name' or 'file_path'"
-=======
     project_id: str = Field(description="The project ID, this is a UUID")
     probable_node_names: List[str] = Field(
         description="List of probable node names in the format of 'file_path:function_name' or 'file_path:class_name' or 'file_path'"
->>>>>>> 01585245
     )
 
 
@@ -66,16 +59,13 @@
                     "error": f"Node with name '{probable_node_name}' not found in project '{project_id}'"
                 }
 
-            return self.fetch(project_id, node_id)
+            return await self.arun(project_id, node_id)
         except Exception as e:
             logger.error(
                 f"Unexpected error in GetCodeFromProbableNodeNameTool: {str(e)}"
             )
             return {"error": f"An unexpected error occurred: {str(e)}"}
 
-<<<<<<< HEAD
-    def fetch(self, repo_id: str, node_id: str) -> Dict[str, Any]:
-=======
     async def find_node_from_probable_name(
         self, project_id: str, probable_node_names: List[str]
     ) -> List[Dict[str, Any]]:
@@ -105,7 +95,6 @@
         return self.run(repo_id, node_id)
 
     def run(self, repo_id: str, node_id: str) -> Dict[str, Any]:
->>>>>>> 01585245
         try:
             node_data = self._get_node_data(repo_id, node_id)
             if not node_data:
@@ -125,29 +114,6 @@
                 f"Unexpected error in GetCodeFromProbableNodeNameTool: {str(e)}"
             )
             return {"error": f"An unexpected error occurred: {str(e)}"}
-
-    async def get_code_from_probable_node_name(
-        self, project_id: str, probable_node_name: str
-    ) -> Dict[str, Any]:
-        project = await ProjectService(self.sql_db).get_project_repo_details_from_db(
-            project_id, self.user_id
-        )
-        if not project:
-            raise ValueError(
-                f"Project with ID '{project_id}' not found in database for user '{self.user_id}'"
-            )
-        return await self.find_node_from_probable_name(project_id, probable_node_name)
-
-    async def run(self, repo_id: str, probable_node_name: str) -> Dict[str, Any]:
-        return await self.get_code_from_probable_node_name(repo_id, probable_node_name)
-
-    def run_tool(self, repo_id: str, probable_node_name: str) -> Dict[str, Any]:
-        # Create a new event loop
-        loop = asyncio.new_event_loop()
-        asyncio.set_event_loop(loop)
-
-        # Run the coroutine using the event loop
-        return loop.run_until_complete(self.run(repo_id, probable_node_name))
 
     def _get_node_data(self, repo_id: str, node_id: str) -> Dict[str, Any]:
         query = """
@@ -205,31 +171,13 @@
         if hasattr(self, "neo4j_driver"):
             self.neo4j_driver.close()
 
-    @staticmethod
-    def get_parameters() -> List[ToolParameter]:
-        return [
-            ToolParameter(
-                name="repo_id",
-                type="string",
-                description="The repository ID (UUID)",
-                required=True
-            ),
-            ToolParameter(
-                name="node_name",
-                type="string",
-                description="The probable name of the node to retrieve code from",
-                required=True
-            )
-        ]
-
 
 def get_code_from_probable_node_name_tool(
     sql_db: Session, user_id: str
 ) -> StructuredTool:
     tool_instance = GetCodeFromProbableNodeNameTool(sql_db, user_id)
     return StructuredTool.from_function(
-        coroutine=tool_instance.run,
-        func=tool_instance.run_tool,
+        func=tool_instance.get_code_from_probable_node_name,
         name="Get Code and docstring From Probable Node Name",
         description="""Retrieves code and docstring for the closest node name in a repository. Node names are in the format of 'file_path:function_name' or 'file_path:class_name' or 'file_path',
                 Useful to extract code for a function or file mentioned in a stacktrace or error message. Inputs for the get_code_from_probable_node_name method:
