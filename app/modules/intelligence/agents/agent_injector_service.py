import logging
from typing import Any, Dict

from sqlalchemy.orm import Session

<<<<<<< HEAD
from app.modules.intelligence.agents.chat_agents.code_gen_chat_agent import CodeGenerationChatAgent
from app.modules.intelligence.agents.chat_agents.code_changes_agent import (
    CodeChangesAgent,
=======
from app.modules.intelligence.agents.chat_agents.code_changes_chat_agent import (
    CodeChangesChatAgent,
>>>>>>> 71f757bf
)
from app.modules.intelligence.agents.chat_agents.debugging_chat_agent import (
    DebuggingChatAgent,
)
from app.modules.intelligence.agents.chat_agents.integration_test_chat_agent import (
    IntegrationTestChatAgent,
)
from app.modules.intelligence.agents.chat_agents.lld_chat_agent import LLDChatAgent
from app.modules.intelligence.agents.chat_agents.qna_chat_agent import QNAChatAgent
from app.modules.intelligence.agents.chat_agents.unit_test_chat_agent import (
    UnitTestAgent,
)
from app.modules.intelligence.agents.custom_agents.custom_agent import CustomAgent
from app.modules.intelligence.agents.custom_agents.custom_agents_service import (
    CustomAgentsService,
)
from app.modules.intelligence.provider.provider_service import ProviderService

logger = logging.getLogger(__name__)


class AgentInjectorService:
    def __init__(self, db: Session, provider_service: ProviderService, user_id: str):
        self.sql_db = db
        self.provider_service = provider_service
        self.custom_agent_service = CustomAgentsService()
        self.agents = self._initialize_agents()
        self.user_id = user_id

    def _initialize_agents(self) -> Dict[str, Any]:
        mini_llm = self.provider_service.get_small_llm()
        reasoning_llm = self.provider_service.get_large_llm()
        return {
            "debugging_agent": DebuggingChatAgent(mini_llm, reasoning_llm, self.sql_db),
            "codebase_qna_agent": QNAChatAgent(mini_llm, reasoning_llm, self.sql_db),
            "unit_test_agent": UnitTestAgent(mini_llm, reasoning_llm, self.sql_db),
            "integration_test_agent": IntegrationTestChatAgent(
                mini_llm, reasoning_llm, self.sql_db
            ),
            "code_changes_agent": CodeChangesChatAgent(
                mini_llm, reasoning_llm, self.sql_db
            ),
<<<<<<< HEAD
            "LLD_agent": LLDAgent(mini_llm, reasoning_llm, self.sql_db),
            "code_generation_agent": CodeGenerationChatAgent(
                mini_llm, reasoning_llm, self.sql_db
            ),
=======
            "LLD_agent": LLDChatAgent(mini_llm, reasoning_llm, self.sql_db),
>>>>>>> 71f757bf
        }

    def get_agent(self, agent_id: str) -> Any:
        if agent_id in self.agents:
            return self.agents[agent_id]
        else:
            reasoning_llm = self.provider_service.get_large_llm()
            return CustomAgent(
                llm=reasoning_llm,
                db=self.sql_db,
                agent_id=agent_id,
                user_id=self.user_id,
            )

    def validate_agent_id(self, user_id: str, agent_id: str) -> bool:
        return agent_id in self.agents or self.custom_agent_service.validate_agent(
            self.sql_db, user_id, agent_id
        )<|MERGE_RESOLUTION|>--- conflicted
+++ resolved
@@ -3,14 +3,9 @@
 
 from sqlalchemy.orm import Session
 
-<<<<<<< HEAD
 from app.modules.intelligence.agents.chat_agents.code_gen_chat_agent import CodeGenerationChatAgent
-from app.modules.intelligence.agents.chat_agents.code_changes_agent import (
-    CodeChangesAgent,
-=======
 from app.modules.intelligence.agents.chat_agents.code_changes_chat_agent import (
     CodeChangesChatAgent,
->>>>>>> 71f757bf
 )
 from app.modules.intelligence.agents.chat_agents.debugging_chat_agent import (
     DebuggingChatAgent,
@@ -53,14 +48,10 @@
             "code_changes_agent": CodeChangesChatAgent(
                 mini_llm, reasoning_llm, self.sql_db
             ),
-<<<<<<< HEAD
-            "LLD_agent": LLDAgent(mini_llm, reasoning_llm, self.sql_db),
+            "LLD_agent": LLDChatAgent(mini_llm, reasoning_llm, self.sql_db),
             "code_generation_agent": CodeGenerationChatAgent(
                 mini_llm, reasoning_llm, self.sql_db
             ),
-=======
-            "LLD_agent": LLDChatAgent(mini_llm, reasoning_llm, self.sql_db),
->>>>>>> 71f757bf
         }
 
     def get_agent(self, agent_id: str) -> Any:
