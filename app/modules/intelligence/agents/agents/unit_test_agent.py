import os
from typing import Dict, List

from crewai import Agent, Crew, Process, Task
from pydantic import BaseModel, Field

from app.modules.conversations.message.message_schema import NodeContext
from app.modules.intelligence.llm_provider.llm_provider_service import (
    LLMProviderService,
)
from app.modules.intelligence.prompts_provider.agent_prompts_provider import (
    AgentPromptsProvider,
)
from app.modules.intelligence.prompts.prompt_service import PromptService
from app.modules.intelligence.prompts.prompt_schema import PromptType
from app.modules.intelligence.prompts_provider.agent_types import AgentLLMType
from app.modules.intelligence.tools.kg_based_tools.get_code_from_node_id_tool import (
    get_code_from_node_id_tool,
)
from app.modules.intelligence.tools.kg_based_tools.get_code_from_probable_node_name_tool import (
    get_code_from_probable_node_name_tool,
)


class UnitTestAgent:
    def __init__(self, sql_db, llm, user_id):
        self.openai_api_key = os.getenv("OPENAI_API_KEY")
        self.max_iterations = os.getenv("MAX_ITER", 15)
        self.sql_db = sql_db
        self.llm = llm
        self.user_id = user_id
        # Initialize tools with both sql_db and user_id
        self.get_code_from_node_id = get_code_from_node_id_tool(sql_db, user_id)
        self.get_code_from_probable_node_name = get_code_from_probable_node_name_tool(
            sql_db, user_id
        )
<<<<<<< HEAD
        self.llm = llm
        self.max_iterations = os.getenv("MAX_ITER", 15)
        self.prompt_service = PromptService(self.sql_db)
=======
>>>>>>> c4e5a837

    async def create_agents(self):
        llm_provider_service = LLMProviderService.create(self.sql_db, self.user_id)
        preferred_llm, _ = await llm_provider_service.get_preferred_llm(self.user_id)
        agent_prompt = await self.prompt_service.get_prompts(
            "unit_test_agent",
            [PromptType.SYSTEM],
            preferred_llm,
            max_iter=self.max_iterations,
        )
        # agent_prompt = await AgentPromptsProvider.get_agent_prompt(
        #     agent_id="unit_test_agent",
        #     user_id=self.user_id,
        #     db=self.sql_db,
        #     max_iter=self.max_iterations,
        # )
        unit_test_agent = Agent(
<<<<<<< HEAD
            role=agent_prompt["role"],
            goal=agent_prompt["goal"],
            backstory=agent_prompt["backstory"],
=======
            role="Test Plan and Unit Test Expert",
            goal="Create test plans and write unit tests based on user requirements",
            backstory="You are a seasoned AI test engineer specializing in creating robust test plans and unit tests. You aim to assist users effectively in generating and refining test plans and unit tests, ensuring they are comprehensive and tailored to the user's project requirements.",
            tools=[
                self.get_code_from_probable_node_name,
                self.get_code_from_node_id
            ],
>>>>>>> c4e5a837
            allow_delegation=False,
            verbose=True,
            llm=self.llm,
            max_iter=self.max_iterations,
        )

        return unit_test_agent

    class TestAgentResponse(BaseModel):
        response: str = Field(
            ...,
            description="String response containing the Markdown formatted test plan and the test suite code block",
        )
        citations: List[str] = Field(
            ..., description="Exhaustive List of file names referenced in the response"
        )

    async def create_tasks(
        self,
        node_ids: List[NodeContext],
        project_id: str,
        query: str,
        history: List,
        unit_test_agent,
    ):
        node_ids_list = [node.node_id for node in node_ids]

        llm_provider_service = LLMProviderService.create(self.sql_db, self.user_id)
        preferred_llm, _ = await llm_provider_service.get_preferred_llm(self.user_id)
        task_prompt = await self.prompt_service.get_prompts(
            "unit_test_task",
            [PromptType.SYSTEM],
            preferred_llm,
            node_ids_list=node_ids_list,
            project_id=project_id,
            query=query,
            history=history,
            max_iterations=self.max_iterations,
            TestAgentResponse=self.TestAgentResponse,
        )

        # task_prompt = await AgentPromptsProvider.get_task_prompt(
        #     task_id="unit_test_task",
        #     user_id=self.user_id,
        #     db=self.sql_db,
        #     node_ids_list=node_ids_list,
        #     project_id=project_id,
        #     query=query,
        #     history=history,
        #     max_iterations=self.max_iterations,
        #     TestAgentResponse=self.TestAgentResponse,
        # )

        unit_test_task = Task(
            description=task_prompt,
            expected_output="Outline the test plan and write unit tests for each node based on the test plan.",
            agent=unit_test_agent,
            output_pydantic=self.TestAgentResponse,
            async_execution=True,
        )

        return unit_test_task

    async def run(
        self,
        project_id: str,
        node_ids: List[NodeContext],
        query: str,
        chat_history: List,
    ) -> Dict[str, str]:
        unit_test_agent = await self.create_agents()
        unit_test_task = await self.create_tasks(
            node_ids, project_id, query, chat_history, unit_test_agent
        )

        crew = Crew(
            agents=[unit_test_agent],
            tasks=[unit_test_task],
            process=Process.sequential,
            verbose=True,
        )

        result = await crew.kickoff_async()

        return result


async def kickoff_unit_test_agent(
    query: str,
    chat_history: str,
    project_id: str,
    node_ids: List[NodeContext],
    sql_db,
    llm,
    user_id,
) -> Dict[str, str]:
    if not node_ids:
        return {
            "error": "No function name is provided by the user. The agent cannot generate test plan or test code without specific class or function being selected by the user. Request the user to use the '@ followed by file or function name' feature to link individual functions to the message. "
        }
    provider_service = LLMProviderService(sql_db, user_id)
    crew_ai_llm = provider_service.get_large_llm(agent_type=AgentLLMType.CREWAI)
    unit_test_agent = UnitTestAgent(sql_db, crew_ai_llm, user_id)
    result = await unit_test_agent.run(project_id, node_ids, query, chat_history)
    return result<|MERGE_RESOLUTION|>--- conflicted
+++ resolved
@@ -34,12 +34,9 @@
         self.get_code_from_probable_node_name = get_code_from_probable_node_name_tool(
             sql_db, user_id
         )
-<<<<<<< HEAD
         self.llm = llm
         self.max_iterations = os.getenv("MAX_ITER", 15)
         self.prompt_service = PromptService(self.sql_db)
-=======
->>>>>>> c4e5a837
 
     async def create_agents(self):
         llm_provider_service = LLMProviderService.create(self.sql_db, self.user_id)
@@ -57,19 +54,9 @@
         #     max_iter=self.max_iterations,
         # )
         unit_test_agent = Agent(
-<<<<<<< HEAD
             role=agent_prompt["role"],
             goal=agent_prompt["goal"],
             backstory=agent_prompt["backstory"],
-=======
-            role="Test Plan and Unit Test Expert",
-            goal="Create test plans and write unit tests based on user requirements",
-            backstory="You are a seasoned AI test engineer specializing in creating robust test plans and unit tests. You aim to assist users effectively in generating and refining test plans and unit tests, ensuring they are comprehensive and tailored to the user's project requirements.",
-            tools=[
-                self.get_code_from_probable_node_name,
-                self.get_code_from_node_id
-            ],
->>>>>>> c4e5a837
             allow_delegation=False,
             verbose=True,
             llm=self.llm,
