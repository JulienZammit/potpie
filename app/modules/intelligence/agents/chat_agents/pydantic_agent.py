--- conflicted
+++ resolved
@@ -1,15 +1,11 @@
 import functools
 import re
-<<<<<<< HEAD
 from typing import List, AsyncGenerator, Sequence
-=======
-from typing import List, AsyncGenerator
 
 import anyio
 
 from pydantic_ai.mcp import MCPServerStreamableHTTP
 
->>>>>>> f7c038f9
 from .tool_helpers import (
     get_tool_call_info_content,
     get_tool_response_message,
@@ -86,10 +82,8 @@
     def _create_agent(self, ctx: ChatContext) -> Agent:
         config = self.config
 
-<<<<<<< HEAD
         # Prepare multimodal instructions if images are present
         multimodal_instructions = self._prepare_multimodal_instructions(ctx)
-=======
         # Create MCP servers directly - continue even if some fail
         mcp_toolsets: List[MCPServerStreamableHTTP] = []
         for mcp_server in self.mcp_servers:
@@ -111,7 +105,6 @@
         logger.info(
             f"Created {len(mcp_toolsets)} MCP servers out of {len(self.mcp_servers)} configured"
         )
->>>>>>> f7c038f9
 
         return Agent(
             model=self.llm_provider.get_pydantic_model(),
@@ -229,11 +222,8 @@
                 IMPORTANT:
                 - Use tools efficiently and avoid unnecessary API calls
                 - Only use the tools listed below
-<<<<<<< HEAD
+                - You have access to tools in MCP Servers too, use them effectively. These mcp servers provide you with tools user might ask you to perform tasks on
                 {"- Provide detailed image analysis when images are present" if ctx.has_images() else ""}
-=======
-                - You have access to tools in MCP Servers too, use them effectively. These mcp servers provide you with tools user might ask you to perform tasks on
->>>>>>> f7c038f9
             """
 
     def _debug_multimodal_content(self, ctx: ChatContext) -> None:
@@ -426,7 +416,6 @@
         return history_messages
 
     async def run(self, ctx: ChatContext) -> ChatAgentResponse:
-<<<<<<< HEAD
         """Main execution flow with multimodal support using PydanticAI's native capabilities"""
         logger.info(
             f"Running pydantic-ai agent {'with multimodal support' if ctx.has_images() else ''}"
@@ -455,27 +444,12 @@
             # Create and run agent
             agent = self._create_agent(ctx)
 
-            resp = await agent.run(
-                user_prompt=ctx.query,
-                message_history=message_history,
-            )
-
-=======
-        """Main execution flow"""
-        logger.info("running pydantic-ai agent")
-
-        try:
-            agent = self._create_agent(ctx)
-
             # Try to initialize MCP servers with timeout handling
             try:
                 async with agent.run_mcp_servers():
                     resp = await agent.run(
                         user_prompt=ctx.query,
-                        message_history=[
-                            ModelResponse([TextPart(content=msg)])
-                            for msg in ctx.history
-                        ],
+                        message_history=message_history,
                     )
             except (TimeoutError, anyio.WouldBlock, Exception) as mcp_error:
                 logger.warning(f"MCP server initialization failed: {mcp_error}")
@@ -484,12 +458,9 @@
                 # Fallback: run without MCP servers
                 resp = await agent.run(
                     user_prompt=ctx.query,
-                    message_history=[
-                        ModelResponse([TextPart(content=msg)]) for msg in ctx.history
-                    ],
+                    message_history=message_history,
                 )
 
->>>>>>> f7c038f9
             return ChatAgentResponse(
                 response=resp.output,
                 tool_calls=[],
@@ -497,17 +468,12 @@
             )
 
         except Exception as e:
-<<<<<<< HEAD
             logger.error(f"Error in standard run method: {str(e)}", exc_info=True)
-            raise Exception from e
-=======
-            logger.error(f"Error in run method: {str(e)}", exc_info=True)
             return ChatAgentResponse(
                 response=f"An error occurred while processing your request: {str(e)}",
                 tool_calls=[],
                 citations=[],
             )
->>>>>>> f7c038f9
 
     async def _run_multimodal(self, ctx: ChatContext) -> ChatAgentResponse:
         """Multimodal agent execution using PydanticAI's native multimodal capabilities"""
@@ -544,7 +510,6 @@
     async def run_stream(
         self, ctx: ChatContext
     ) -> AsyncGenerator[ChatAgentResponse, None]:
-<<<<<<< HEAD
         logger.info(
             f"Running pydantic-ai agent stream {'with multimodal support' if ctx.has_images() else ''}"
         )
@@ -670,25 +635,7 @@
     async def _run_standard_stream(
         self, ctx: ChatContext
     ) -> AsyncGenerator[ChatAgentResponse, None]:
-        """Standard streaming execution"""
-        try:
-            async with self._create_agent(ctx).iter(
-                user_prompt=ctx.query,
-                message_history=[
-                    ModelResponse([TextPart(content=str(msg))]) for msg in ctx.history
-                ],
-            ) as run:
-                async for node in run:
-                    if Agent.is_model_request_node(node):
-                        # A model request node => We can stream tokens from the model's request
-                        async with node.stream(run.ctx) as request_stream:
-                            async for event in request_stream:
-                                if isinstance(event, PartStartEvent) and isinstance(
-                                    event.part, TextPart
-                                ):
-=======
-        logger.info("running pydantic-ai agent stream")
-
+        """Standard streaming execution with MCP server support"""
         # Create agent directly
         agent = self._create_agent(ctx)
 
@@ -818,7 +765,6 @@
                                     logger.warning(
                                         f"Pydantic-ai error in tool call stream: {pydantic_error}"
                                     )
->>>>>>> f7c038f9
                                     yield ChatAgentResponse(
                                         response="\n\n*Encountered an issue while calling tools. Trying to recover...*\n\n",
                                         tool_calls=[],
