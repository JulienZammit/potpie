import json
import logging
from functools import lru_cache
from typing import AsyncGenerator, Dict, List

from langchain.schema import HumanMessage, SystemMessage
from langchain_core.output_parsers import PydanticOutputParser
from langchain_core.prompts import (
    ChatPromptTemplate,
    HumanMessagePromptTemplate,
    MessagesPlaceholder,
    SystemMessagePromptTemplate,
)
from langchain_core.runnables import RunnableSequence
from sqlalchemy.orm import Session

from app.modules.conversations.message.message_model import MessageType
from app.modules.conversations.message.message_schema import NodeContext
from app.modules.intelligence.agents.agentic_tools.unit_test_agent import (
    kickoff_unit_test_crew,
)
from app.modules.intelligence.agents.agents_service import AgentsService
from app.modules.intelligence.memory.chat_history_service import ChatHistoryService
from app.modules.intelligence.prompts.classification_prompts import (
    AgentType,
    ClassificationPrompts,
    ClassificationResponse,
    ClassificationResult,
)
from app.modules.intelligence.prompts.prompt_schema import PromptResponse, PromptType
from app.modules.intelligence.prompts.prompt_service import PromptService
<<<<<<< HEAD
=======
from app.modules.intelligence.tools.kg_based_tools.get_code_from_node_id_tool import (
    GetCodeFromNodeIdTool,
)
from app.modules.intelligence.tools.kg_based_tools.graph_tools import CodeTools
>>>>>>> b1b8997f

logger = logging.getLogger(__name__)


class UnitTestAgent:
    def __init__(self, mini_llm, llm, db: Session):
        self.mini_llm = mini_llm
        self.llm = llm
        self.history_manager = ChatHistoryService(db)
        self.prompt_service = PromptService(db)
        self.agents_service = AgentsService(db)
        self.chain = None
        self.db = db

    @lru_cache(maxsize=2)
    async def _get_prompts(self) -> Dict[PromptType, PromptResponse]:
        prompts = await self.prompt_service.get_prompts_by_agent_id_and_types(
            "UNIT_TEST_AGENT", [PromptType.SYSTEM, PromptType.HUMAN]
        )
        return {prompt.type: prompt for prompt in prompts}

    async def _create_chain(self) -> RunnableSequence:
        prompts = await self._get_prompts()
        system_prompt = prompts.get(PromptType.SYSTEM)
        human_prompt = prompts.get(PromptType.HUMAN)

        if not system_prompt or not human_prompt:
            raise ValueError("Required prompts not found for UNIT_TEST_AGENT")

        prompt_template = ChatPromptTemplate(
            messages=[
                SystemMessagePromptTemplate.from_template(system_prompt.text),
                MessagesPlaceholder(variable_name="history"),
                MessagesPlaceholder(variable_name="tool_results"),
                HumanMessagePromptTemplate.from_template(human_prompt.text),
            ]
        )
        return prompt_template | self.mini_llm

    async def _classify_query(self, query: str, history: List[HumanMessage]):
        prompt = ClassificationPrompts.get_classification_prompt(AgentType.UNIT_TEST)
        inputs = {"query": query, "history": [msg.content for msg in history[-5:]]}

        parser = PydanticOutputParser(pydantic_object=ClassificationResponse)
        prompt_with_parser = ChatPromptTemplate.from_template(
            template=prompt,
            partial_variables={"format_instructions": parser.get_format_instructions()},
        )
        chain = prompt_with_parser | self.llm | parser
        response = await chain.ainvoke(input=inputs)

        return response.classification

    async def run(
        self,
        query: str,
        project_id: str,
        user_id: str,
        conversation_id: str,
        node_ids: List[NodeContext],
    ) -> AsyncGenerator[str, None]:
        try:
            if not self.chain:
                self.chain = await self._create_chain()

            if not node_ids:
                content = "It looks like there is no context selected. Please type @ followed by file or function name to interact with the unit test agent"
                self.history_manager.add_message_chunk(
                    conversation_id,
                    content,
                    MessageType.AI_GENERATED,
                    citations=citations,
                )
                yield json.dumps({"citations": [], "message": content})
                self.history_manager.flush_message_buffer(
                    conversation_id, MessageType.AI_GENERATED
                )
                return

            history = self.history_manager.get_session_history(user_id, conversation_id)
            for node in node_ids:
                history.append(
                    HumanMessage(
                        content=f"{node.name}: {GetCodeFromNodeIdTool(self.db).run(project_id, node.node_id)}"
                    )
                )
            validated_history = [
                (
                    HumanMessage(content=str(msg))
                    if isinstance(msg, (str, int, float))
                    else msg
                )
                for msg in history
            ]
            classification = await self._classify_query(query, validated_history)

            tool_results = []
            citations = []
            if classification == ClassificationResult.AGENT_REQUIRED:
                test_response = await kickoff_unit_test_crew(
                    query,
                    validated_history,
                    project_id,
                    node_ids,
                    self.db,
                    self.mini_llm,
                    user_id,
                )

                if test_response.pydantic:
                    citations = test_response.pydantic.citations
                    response = test_response.pydantic.response
                else:
                    citations = []
                    response = test_response.raw

                tool_results = [
<<<<<<< HEAD
                    SystemMessage(
                        content=f"Unit testing agent response, this is not visible to user:\n {response}"
                    )
=======
                    SystemMessage(content=f"Unit test agent result:\n {response}")
>>>>>>> b1b8997f
                ]

            inputs = {
                "history": validated_history,
                "tool_results": tool_results,
                "input": query,
            }

            logger.debug(f"Inputs to LLM: {inputs}")
            citations = self.agents_service.cleanup_citations(citations)
            full_response = ""
            async for chunk in self.chain.astream(inputs):
                content = chunk.content if hasattr(chunk, "content") else str(chunk)
                full_response += content
                self.history_manager.add_message_chunk(
                    conversation_id,
                    content,
                    MessageType.AI_GENERATED,
                    citations=citations,
                )
                yield json.dumps(
                    {
                        "citations": citations,
                        "message": content,
                    }
                )

            logger.debug(f"Full LLM response: {full_response}")

            self.history_manager.flush_message_buffer(
                conversation_id, MessageType.AI_GENERATED
            )

        except Exception as e:
            logger.error(f"Error during QNAAgent run: {str(e)}", exc_info=True)
            yield f"An error occurred: {str(e)}"<|MERGE_RESOLUTION|>--- conflicted
+++ resolved
@@ -29,13 +29,9 @@
 )
 from app.modules.intelligence.prompts.prompt_schema import PromptResponse, PromptType
 from app.modules.intelligence.prompts.prompt_service import PromptService
-<<<<<<< HEAD
-=======
 from app.modules.intelligence.tools.kg_based_tools.get_code_from_node_id_tool import (
     GetCodeFromNodeIdTool,
 )
-from app.modules.intelligence.tools.kg_based_tools.graph_tools import CodeTools
->>>>>>> b1b8997f
 
 logger = logging.getLogger(__name__)
 
@@ -153,13 +149,9 @@
                     response = test_response.raw
 
                 tool_results = [
-<<<<<<< HEAD
                     SystemMessage(
                         content=f"Unit testing agent response, this is not visible to user:\n {response}"
                     )
-=======
-                    SystemMessage(content=f"Unit test agent result:\n {response}")
->>>>>>> b1b8997f
                 ]
 
             inputs = {
