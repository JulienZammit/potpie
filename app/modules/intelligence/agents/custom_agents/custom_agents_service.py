import json
from typing import Any, AsyncGenerator, Dict, List, Optional
from uuid import uuid4

from fastapi import HTTPException
from sqlalchemy import or_, select
from sqlalchemy.exc import SQLAlchemyError
from sqlalchemy.orm import Session

from app.modules.intelligence.agents.chat_agent import ChatAgentResponse, ChatContext
from app.modules.intelligence.agents.custom_agents.custom_agent_model import (
    CustomAgent as CustomAgentModel,
    CustomAgentShare as CustomAgentShareModel,
)
from app.modules.intelligence.agents.custom_agents.custom_agent_schema import (
    Agent,
    AgentCreate,
    AgentUpdate,
    Task,
    TaskCreate,
    AgentVisibility,
)

from app.modules.intelligence.agents.custom_agents.runtime_agent import (
    RuntimeCustomAgent,
)
from app.modules.intelligence.provider.provider_service import (
    ProviderService,
)
from app.modules.intelligence.tools.tool_service import ToolService
from app.modules.key_management.secret_manager import SecretManager
from app.modules.utils.logger import setup_logger

logger = setup_logger(__name__)


class CustomAgentService:
    def __init__(
        self, db: Session, llm_provider: ProviderService, tool_service: ToolService
    ):
        self.db = db
        self.secret_manager = SecretManager()
        self.llm_provider = llm_provider
        self.tool_service = tool_service

    async def _get_agent_by_id_and_user(
        self, agent_id: str, user_id: str
    ) -> Optional[CustomAgentModel]:
        """Fetch a custom agent by ID and user ID"""
        try:
            agent = (
                self.db.query(CustomAgentModel)
                .filter(
                    CustomAgentModel.id == agent_id, CustomAgentModel.user_id == user_id
                )
                .first()
            )
            if agent:
                logger.info(
                    f"Agent {agent_id} found for user {user_id}, visibility: {agent.visibility}"
                )
            else:
                logger.info(f"Agent {agent_id} not found for user {user_id}")
            return agent
        except SQLAlchemyError as e:
            logger.error(f"Database error while fetching agent {agent_id}: {str(e)}")
            raise

    async def get_agent_model(self, agent_id: str) -> Optional[CustomAgentModel]:
        """Fetch a custom agent model by ID without permission checks"""
        try:
            agent = (
                self.db.query(CustomAgentModel)
                .filter(CustomAgentModel.id == agent_id)
                .first()
            )
            if agent:
                logger.info(
                    f"Agent model {agent_id} found, visibility: {agent.visibility}"
                )
            else:
                logger.info(f"Agent model {agent_id} not found")
            return agent
        except SQLAlchemyError as e:
            logger.error(f"Database error while fetching agent {agent_id}: {str(e)}")
            raise

    async def create_share(
        self, agent_id: str, shared_with_user_id: str
    ) -> CustomAgentShareModel:
        """Create a share for an agent with another user"""
        try:

            # Get the agent to log its current state
            agent = await self.get_agent_model(agent_id)
            if agent:
                logger.info(f"Agent {agent_id} current visibility: {agent.visibility}")
            else:
                logger.warning(f"Agent {agent_id} not found when creating share")

            # Check if share already exists
            existing_share = (
                self.db.query(CustomAgentShareModel)
                .filter(
                    CustomAgentShareModel.agent_id == agent_id,
                    CustomAgentShareModel.shared_with_user_id == shared_with_user_id,
                )
                .first()
            )
            if existing_share:
                logger.info(
                    f"Share already exists for agent {agent_id} with user {shared_with_user_id}"
                )
                return existing_share

            # Create new share
            share = CustomAgentShareModel(
                id=str(uuid4()),
                agent_id=agent_id,
                shared_with_user_id=shared_with_user_id,
            )
            self.db.add(share)
            self.db.commit()

            # Get the agent again to verify its state after sharing
            agent = await self.get_agent_model(agent_id)
            if agent:
                logger.info(
                    f"Agent {agent_id} visibility after share creation: {agent.visibility}"
                )

            return share
        except SQLAlchemyError as e:
            self.db.rollback()
            logger.error(f"Database error while creating share: {str(e)}")
            raise

    async def revoke_share(self, agent_id: str, shared_with_user_id: str) -> bool:
        """Revoke access to an agent for a specific user"""
        try:

            # Get the agent to log its current state
            agent = await self.get_agent_model(agent_id)
            if agent:
                logger.info(f"Agent {agent_id} current visibility: {agent.visibility}")
            else:
                logger.warning(f"Agent {agent_id} not found when revoking access")
                return False

            # Find the share to delete
            share = (
                self.db.query(CustomAgentShareModel)
                .filter(
                    CustomAgentShareModel.agent_id == agent_id,
                    CustomAgentShareModel.shared_with_user_id == shared_with_user_id,
                )
                .first()
            )

            if not share:
                logger.info(
                    f"No share found for agent {agent_id} with user {shared_with_user_id}"
                )
                return False

            self.db.delete(share)
            self.db.commit()
            logger.info(f"Share deleted successfully for agent {agent_id}")

            # Check if there are any remaining shares
            remaining_shares = (
                self.db.query(CustomAgentShareModel)
                .filter(CustomAgentShareModel.agent_id == agent_id)
                .count()
            )

            # If no more shares and visibility is SHARED, update to PRIVATE
            if remaining_shares == 0 and agent.visibility == AgentVisibility.SHARED:
                logger.info(
                    f"No more shares for agent {agent_id}, updating visibility to PRIVATE"
                )
                agent.visibility = AgentVisibility.PRIVATE.value
                self.db.commit()

            return True
        except SQLAlchemyError as e:
            self.db.rollback()
            logger.error(f"Database error while revoking share: {str(e)}")
            raise

    async def list_agent_shares(self, agent_id: str) -> list[str]:
        """List all emails this agent has been shared with"""
        try:

            # Get all user IDs this agent is shared with
            shares = (
                self.db.query(CustomAgentShareModel)
                .filter(CustomAgentShareModel.agent_id == agent_id)
                .all()
            )

            if not shares:
                logger.info(f"No shares found for agent {agent_id}")
                return []

            # Get all user emails from user IDs
            from app.modules.users.user_model import User

            shared_user_ids = [share.shared_with_user_id for share in shares]
            shared_users = (
                self.db.query(User).filter(User.uid.in_(shared_user_ids)).all()
            )

            emails = [user.email for user in shared_users] if shared_users else []
            logger.info(f"Agent {agent_id} is shared with {len(emails)} users")

            return emails
        except SQLAlchemyError as e:
            logger.error(f"Database error while listing agent shares: {str(e)}")
            raise

    async def make_agent_private(self, agent_id: str, user_id: str) -> Optional[Agent]:
        """Make an agent private, removing all shares and changing visibility"""
        try:

            # Get the agent and verify ownership
            agent = await self._get_agent_by_id_and_user(agent_id, user_id)
            if not agent:
                logger.warning(f"Agent {agent_id} not found for user {user_id}")
                return None

            # Delete all shares
            self.db.query(CustomAgentShareModel).filter(
                CustomAgentShareModel.agent_id == agent_id
            ).delete()

            # Update visibility to PRIVATE
            agent.visibility = AgentVisibility.PRIVATE.value
            self.db.commit()

            logger.info(f"Agent {agent_id} is now private")

            # Return the updated agent
            return self._convert_to_agent_schema(agent)
        except SQLAlchemyError as e:
            self.db.rollback()
            logger.error(f"Database error while making agent private: {str(e)}")
            raise

    async def list_agents(
        self, user_id: str, include_public: bool = False, include_shared: bool = True
    ) -> List[Agent]:
        """List all agents accessible to the user"""
        try:
            query = self.db.query(CustomAgentModel)

            # Base query for user's own agents
            filters = [CustomAgentModel.user_id == user_id]

            # Add public agents
            if include_public:
                filters.append(CustomAgentModel.visibility == AgentVisibility.PUBLIC)

            # Add shared agents
            if include_shared:
                shared_subquery = (
                    select(CustomAgentShareModel.agent_id)
                    .where(CustomAgentShareModel.shared_with_user_id == user_id)
                    .scalar_subquery()
                )
                filters.append(CustomAgentModel.id.in_(shared_subquery))

            # Combine all filters with OR
            query = query.filter(or_(*filters))

            agents = query.all()
            return [self._convert_to_agent_schema(agent) for agent in agents]
        except SQLAlchemyError as e:
            logger.error(f"Database error while listing agents: {str(e)}")
            raise

    def _convert_to_agent_schema(self, custom_agent: CustomAgentModel) -> Agent:

        task_schemas = []
        for i, task in enumerate(custom_agent.tasks, start=1):
            expected_output = task.get("expected_output", {})
            if isinstance(expected_output, str):
                try:
                    expected_output = json.loads(expected_output)
                except json.JSONDecodeError:
                    raise ValueError(
                        "Invalid JSON format for expected_output in a task."
                    )
            # Convert MCP servers from dict to MCPServer objects if present
            mcp_servers = []
            if task.get("mcp_servers"):
                from app.modules.intelligence.agents.custom_agents.custom_agent_schema import (
                    MCPServer,
                )

                mcp_servers = [
                    MCPServer(**server) for server in task.get("mcp_servers", [])
                ]

            task_schemas.append(
                Task(
                    id=i,
                    description=task["description"],
                    tools=task.get("tools", []),
                    mcp_servers=mcp_servers,  # Convert to MCPServer objects
                    expected_output=expected_output,
                )
            )

        # Convert visibility string to enum
        visibility = custom_agent.visibility
        try:
            # Try to convert string to enum
            visibility_enum = (
                AgentVisibility(visibility.lower())
                if visibility
                else AgentVisibility.PRIVATE
            )
        except ValueError:
            # If conversion fails, default to PRIVATE
            logger.warning(
                f"Invalid visibility value '{visibility}' for agent {custom_agent.id}, defaulting to PRIVATE"
            )
            visibility_enum = AgentVisibility.PRIVATE

        result = Agent(
            id=custom_agent.id,
            user_id=custom_agent.user_id,
            role=custom_agent.role,
            goal=custom_agent.goal,
            backstory=custom_agent.backstory,
            system_prompt=custom_agent.system_prompt,
            tasks=task_schemas,
            deployment_url=custom_agent.deployment_url,
            created_at=custom_agent.created_at,
            updated_at=custom_agent.updated_at,
            deployment_status=(
                custom_agent.deployment_status
                if custom_agent.deployment_status
                else "STOPPED"
            ),
            visibility=visibility_enum,
        )

        return result

    async def create_agent(self, user_id: str, agent_data: AgentCreate) -> Agent:
        """Create a new custom agent with enhanced task descriptions"""
        try:
            # Extract tool IDs from tasks
            tool_ids = []
            for task in agent_data.tasks:
                tool_ids.extend(task.tools)

            # Validate tools
            available_tools = await self.fetch_available_tools(user_id)
            invalid_tools = [
                tool_id for tool_id in tool_ids if tool_id not in available_tools
            ]
            if invalid_tools:
                raise HTTPException(
                    status_code=400,
                    detail=f"The following tool IDs are invalid: {', '.join(invalid_tools)}",
                )

            # Enhance task descriptions
            tasks_dict = [task.dict() for task in agent_data.tasks]
            enhanced_tasks = await self.enhance_task_descriptions(
                tasks_dict, agent_data.goal, available_tools, user_id
            )

            return self.persist_agent(user_id, agent_data, enhanced_tasks)
        except SQLAlchemyError as e:
            self.db.rollback()
            logger.error(f"Database error while creating agent: {str(e)}")
            raise HTTPException(status_code=500, detail="Failed to create agent")
        except Exception as e:
            logger.error(f"Error creating agent: {str(e)}")
            raise HTTPException(status_code=500, detail=str(e))

    def persist_agent(self, user_id, agent_data, tasks):
        agent_id = str(uuid4())
        if isinstance(tasks[0], TaskCreate):
            tasks = [task.dict() for task in tasks]

        agent_model = CustomAgentModel(
            id=agent_id,
            user_id=user_id,
            role=agent_data.role,
            goal=agent_data.goal,
            backstory=agent_data.backstory,
            system_prompt=agent_data.system_prompt,
            tasks=tasks,
        )

        self.db.add(agent_model)
        self.db.commit()
        self.db.refresh(agent_model)
        return self._convert_to_agent_schema(agent_model)

    async def update_agent(
        self, agent_id: str, user_id: str, agent_data: AgentUpdate
    ) -> Optional[Agent]:
        """Update an existing custom agent"""
        try:
            agent = await self._get_agent_by_id_and_user(agent_id, user_id)
            if not agent:
                logger.warning(f"Agent {agent_id} not found for user {user_id}")
                return None

            logger.info(
                f"Before update - Agent {agent_id} visibility: {agent.visibility}"
            )

            # Convert to dict and handle special fields
            update_data = agent_data.dict(exclude_unset=True)
            logger.info(f"Update data: {update_data}")

            # Handle tasks separately if present
            if "tasks" in update_data:
                update_data["tasks"] = [task.dict() for task in agent_data.tasks]

            # Handle visibility conversion from enum to string if present
            if "visibility" in update_data and update_data["visibility"] is not None:
                # Convert enum to string value
                logger.info(
                    f"Converting visibility from {update_data['visibility']} to {update_data['visibility'].value}"
                )
                update_data["visibility"] = update_data["visibility"].value

            # Apply all updates to the agent model
            for key, value in update_data.items():
                logger.info(f"Setting {key} = {value}")
                setattr(agent, key, value)

            # Explicitly commit changes to ensure they're saved
            logger.info(f"Committing changes to agent {agent_id}")
            self.db.commit()

            # Refresh the agent from the database to ensure we have the latest data
            self.db.refresh(agent)
            logger.info(
                f"After update - Agent {agent_id} visibility: {agent.visibility}"
            )

            # Convert to schema and return
            result = self._convert_to_agent_schema(agent)
            logger.info(f"Converted agent schema visibility: {result.visibility}")
            return result
        except SQLAlchemyError as e:
            self.db.rollback()
            logger.error(f"Database error while updating agent {agent_id}: {str(e)}")
            raise
        except Exception as e:
            self.db.rollback()
            logger.error(f"Unexpected error while updating agent {agent_id}: {str(e)}")
            raise HTTPException(
                status_code=500, detail=f"Failed to update agent: {str(e)}"
            )

    async def delete_agent(self, agent_id: str, user_id: str) -> Dict[str, Any]:
        """Delete a custom agent"""
        try:
            agent = await self._get_agent_by_id_and_user(agent_id, user_id)
            if not agent:
                return {"success": False, "message": f"Agent {agent_id} not found"}

            self.db.delete(agent)
            self.db.commit()
            return {
                "success": True,
                "message": f"Agent {agent_id} successfully deleted",
            }
        except SQLAlchemyError as e:
            self.db.rollback()
            logger.error(f"Database error while deleting agent {agent_id}: {str(e)}")
            raise

    async def get_agent(self, agent_id: str, user_id: str = None) -> Optional[Agent]:
        """Get a custom agent by ID with optional permission check"""
        agent_model = None
        logger.info(
            f"Getting agent {agent_id} for user {user_id if user_id else 'None'}"
        )

        # If user_id is provided, check permissions
        if user_id:
            # First check if user is the owner
            agent_model = await self._get_agent_by_id_and_user(agent_id, user_id)
            if agent_model:
                logger.info(f"User {user_id} is the owner of agent {agent_id}")

            # If not owner, check if agent is public or shared with user
            if not agent_model:
                agent_model = await self.get_agent_model(agent_id)
                if agent_model:
                    logger.info(
                        f"Agent {agent_id} found, visibility: {agent_model.visibility}"
                    )
                    # Check if agent is public
                    if agent_model.visibility == AgentVisibility.PUBLIC:
                        logger.info(
                            f"Agent {agent_id} is public, accessible to user {user_id}"
                        )
                    # Check if agent is shared with this user
                    elif agent_model.visibility == AgentVisibility.SHARED:
                        logger.info(
                            f"Agent {agent_id} is shared, checking if shared with user {user_id}"
                        )
                        share = (
                            self.db.query(CustomAgentShareModel)
                            .filter(
                                CustomAgentShareModel.agent_id == agent_id,
                                CustomAgentShareModel.shared_with_user_id == user_id,
                            )
                            .first()
                        )
                        if not share:
                            logger.info(
                                f"Agent {agent_id} is not shared with user {user_id}"
                            )
                            return None  # User doesn't have access to this shared agent
                        logger.info(f"Agent {agent_id} is shared with user {user_id}")
                    else:
                        logger.info(
                            f"Agent {agent_id} is private and user {user_id} is not the owner"
                        )
                        return None  # Private agent and user is not the owner
                else:
                    logger.info(f"Agent {agent_id} not found")
        else:
            # If no user_id provided, just get the agent without permission checks
            logger.info(
                f"No user_id provided, getting agent {agent_id} without permission checks"
            )
            agent_model = await self.get_agent_model(agent_id)
            if agent_model:
                logger.info(
                    f"Agent {agent_id} found without permission checks, visibility: {agent_model.visibility}"
                )
            else:
                logger.info(f"Agent {agent_id} not found")

        if agent_model:
            result = self._convert_to_agent_schema(agent_model)
            logger.info(
                f"Converted agent {agent_id} to schema, visibility: {result.visibility}"
            )
            return result
        else:
            return None

    async def execute_agent_runtime(
        self,
        user_id: str,
        ctx: ChatContext,
<<<<<<< HEAD
        is_task: bool = False,
=======
>>>>>>> f7c038f9
    ) -> AsyncGenerator[ChatAgentResponse, None]:
        """Execute an agent at runtime without deployment"""
        logger.info(
            f"Executing agent {ctx.curr_agent_id} for user {user_id} with query: {ctx.query}"
        )

        # First check if user is the owner
        agent_model = (
            self.db.query(CustomAgentModel)
            .filter(
                CustomAgentModel.id == ctx.curr_agent_id,
                CustomAgentModel.user_id == user_id,
            )
            .first()
        )

        # If not owner, check if agent is public or shared with user
        if not agent_model:
            logger.info(
                f"User {user_id} is not the owner of agent {ctx.curr_agent_id}, checking visibility"
            )
            agent_model = (
                self.db.query(CustomAgentModel)
                .filter(CustomAgentModel.id == ctx.curr_agent_id)
                .first()
            )
            if agent_model:
                logger.info(
                    f"Agent {ctx.curr_agent_id} found, visibility: {agent_model.visibility}"
                )
                # Check if agent is public
                if agent_model.visibility == AgentVisibility.PUBLIC:
                    logger.info(
                        f"Agent {ctx.curr_agent_id} is public, accessible to user {user_id}"
                    )
                # Check if agent is shared with this user
                elif agent_model.visibility == AgentVisibility.SHARED:
                    logger.info(
                        f"Agent {ctx.curr_agent_id} is shared, checking if shared with user {user_id}"
                    )
                    share = (
                        self.db.query(CustomAgentShareModel)
                        .filter(
                            CustomAgentShareModel.agent_id == ctx.curr_agent_id,
                            CustomAgentShareModel.shared_with_user_id == user_id,
                        )
                        .first()
                    )
                    if not share:
                        logger.info(
                            f"Agent {ctx.curr_agent_id} is not shared with user {user_id}"
                        )
                        raise HTTPException(status_code=404, detail="Agent not found")
                    logger.info(
                        f"Agent {ctx.curr_agent_id} is shared with user {user_id}"
                    )
                else:
                    logger.info(
                        f"Agent {ctx.curr_agent_id} is private and user {user_id} is not the owner"
                    )
                    raise HTTPException(status_code=404, detail="Agent not found")
            else:
                logger.info(f"Agent {ctx.curr_agent_id} not found")
                raise HTTPException(status_code=404, detail="Agent not found")

        logger.info(
            f"Executing agent {ctx.curr_agent_id} with role: {agent_model.role}"
        )
        # Build agent config
        agent_config = {
            "user_id": agent_model.user_id,
            "role": agent_model.role,
            "goal": agent_model.goal,
            "backstory": agent_model.backstory,
            "system_prompt": agent_model.system_prompt,
            "tasks": agent_model.tasks,
        }
        runtime_agent = RuntimeCustomAgent(
<<<<<<< HEAD
            self.llm_provider, self.tool_service, agent_config, is_task=is_task
=======
            self.llm_provider, self.tool_service, agent_config
>>>>>>> f7c038f9
        )
        try:
            return runtime_agent.run_stream(ctx)

        except Exception as e:
            logger.error(f"Error executing agent {ctx.curr_agent_id}: {str(e)}")
            raise HTTPException(status_code=500, detail=str(e))

    async def create_agent_plan(
        self, user_id: str, prompt: str, tools: List[str]
    ) -> Dict[str, Any]:
        """Create a plan for the agent using LLM"""
        template = self.CREATE_AGENT_FROM_PROMPT

        formatted_prompt = template.format(prompt=prompt, tools=tools)
        messages = [{"role": "user", "content": formatted_prompt}]
        provider_service = ProviderService(self.db, user_id)
        response = await provider_service.call_llm(messages, config_type="chat")
        return response

    async def enhance_task_description(
        self, user_id: str, description: str, goal: str, tools: List[str]
    ) -> str:
        """Enhance a single task description using LLM"""
        template = self.TASK_ENHANCEMENT_PROMPT
        formatted_prompt = template.format(
            description=description, goal=goal, tools=tools
        )
        messages = [{"role": "user", "content": formatted_prompt}]
        provider_service = ProviderService(self.db, user_id)
        response = await provider_service.call_llm(messages, config_type="chat")
        return response

    async def create_agent_from_prompt(
        self,
        prompt: str,
        user_id: str,
    ) -> Agent:
        """Create a custom agent from a natural language prompt"""
        # Get available tools
        try:
            available_tools = ToolService(self.db, user_id).list_tools()
            tool_ids = [tool.id for tool in available_tools]
        except Exception as e:
            logger.error(f"Error fetching available tools: {str(e)}")
            raise HTTPException(
                status_code=500, detail="Failed to fetch available tools"
            )

        # Generate the agent plan
        try:
            response_text = await self.create_agent_plan(user_id, prompt, tool_ids)

            try:
                # First try direct parsing
                plan_dict = json.loads(response_text)
            except json.JSONDecodeError:
                # If that fails, try to find JSON content between curly braces
                start_idx = response_text.find("{")
                end_idx = response_text.rindex("}") + 1
                if start_idx != -1 and end_idx != -1:
                    json_content = response_text[start_idx:end_idx]
                    plan_dict = json.loads(json_content)
                else:
                    raise ValueError("Could not find valid JSON content in response")

            # Validate required fields
            required_fields = ["role", "goal", "backstory", "system_prompt", "tasks"]
            missing_fields = [
                field for field in required_fields if field not in plan_dict
            ]
            if missing_fields:
                raise ValueError(
                    f"Missing required fields in response: {', '.join(missing_fields)}"
                )

            # Validate tasks structure
            if not isinstance(plan_dict["tasks"], list):
                raise ValueError("Tasks must be a list")

            for task in plan_dict["tasks"]:
                if not isinstance(task, dict):
                    raise ValueError("Each task must be an object")
                if "description" not in task:
                    raise ValueError("Each task must have a description")
                if "tools" not in task:
                    raise ValueError("Each task must have a tools list")
                if "expected_output" not in task:
                    task["expected_output"] = {"result": "string"}

            # Create the agent using the existing method
            agent_data = AgentCreate(
                role=plan_dict["role"],
                goal=plan_dict["goal"],
                backstory=plan_dict["backstory"],
                system_prompt=plan_dict["system_prompt"],
                tasks=[TaskCreate(**task) for task in plan_dict["tasks"]],
            )

            return self.persist_agent(user_id, agent_data, agent_data.tasks)

        except json.JSONDecodeError as e:
            logger.error(
                f"JSON parsing error: {str(e)}\nResponse text: {response_text}"
            )
            raise ValueError(f"Failed to parse agent plan: {str(e)}")
        except ValueError as e:
            logger.error(f"Validation error: {str(e)}\nResponse text: {response_text}")
            raise ValueError(str(e))
        except Exception as e:
            logger.error(f"Error creating agent from prompt: {str(e)}")
            raise ValueError("Failed to create agent from prompt")

    async def enhance_task_descriptions(
        self,
        tasks: List[Dict[str, Any]],
        goal: str,
        available_tools: List[str],
        user_id: str,
    ) -> List[Dict[str, Any]]:
        enhanced_tasks = []

        for task in tasks:
            task_tools = [
                tool_id
                for tool_id in task.get("tools", [])
                if tool_id in available_tools
            ]

            enhanced_description = await self.enhance_task_description(
                user_id, task["description"], goal, task_tools
            )
            enhanced_task = task.copy()
            enhanced_task["description"] = enhanced_description
            enhanced_tasks.append(enhanced_task)

        return enhanced_tasks

    async def fetch_available_tools(self, user_id: str) -> List[str]:
        """Fetches the list of available tool IDs."""
        try:
            tools = ToolService(self.db, user_id).list_tools()
            return [tool.id for tool in tools]
        except Exception as e:
            logger.error(f"Error fetching available tools: {str(e)}")
            raise HTTPException(
                status_code=500, detail="Failed to fetch available tools"
            )

    async def get_custom_agent(self, db: Session, user_id: str, agent_id: str):
        """Validate if an agent exists and belongs to the user or is shared with the user"""
        try:
            logger.info(f"Validating agent {agent_id} for user {user_id}")

            # First check if user is the owner
            agent = (
                db.query(CustomAgentModel)
                .filter(
                    CustomAgentModel.id == agent_id, CustomAgentModel.user_id == user_id
                )
                .first()
            )

            if agent:
                logger.info(f"User {user_id} is the owner of agent {agent_id}")
                return agent

            # If not owner, check if agent is public or shared with user
            agent = (
                db.query(CustomAgentModel)
                .filter(CustomAgentModel.id == agent_id)
                .first()
            )
            if not agent:
                logger.info(f"Agent {agent_id} not found")
                return None

            logger.info(f"Agent {agent_id} found, visibility: {agent.visibility}")

            # Check if agent is public
            if agent.visibility == AgentVisibility.PUBLIC:
                logger.info(f"Agent {agent_id} is public, accessible to user {user_id}")
                return agent
            # Check if agent is shared with this user
            elif agent.visibility == AgentVisibility.SHARED:
                logger.info(
                    f"Agent {agent_id} is shared, checking if shared with user {user_id}"
                )
                share = (
                    db.query(CustomAgentShareModel)
                    .filter(
                        CustomAgentShareModel.agent_id == agent_id,
                        CustomAgentShareModel.shared_with_user_id == user_id,
                    )
                    .first()
                )
                if not share:
                    logger.info(f"Agent {agent_id} is not shared with user {user_id}")
                    return None  # User doesn't have access to this shared agent
                logger.info(f"Agent {agent_id} is shared with user {user_id}")
                return agent
            else:
                logger.info(
                    f"Agent {agent_id} is private and user {user_id} is not the owner"
                )
                return None  # Private agent and user is not the owner
        except SQLAlchemyError as e:
            logger.error(f"Error validating agent {agent_id}: {str(e)}")
            raise e

    CREATE_AGENT_FROM_PROMPT = """
You are an expert AI agent designer specializing in creating optimal agent configurations for the Potpie system. Your goal is to analyze user input and create a comprehensive agent plan that either preserves detailed existing instructions or expands minimal prompts with best practices.

### INPUT ANALYSIS PHASE
User Prompt: {prompt}

Available Tools:
{tools}

### REASONING STEPS

## Step 1: Analyze the input prompt's detail level
- Is the prompt highly detailed with specific requirements?
- Or is it minimal/vague requiring expansion?
- What is the core objective the user is trying to accomplish?

## Step 2: Identify the key components needed
- What role would best accomplish this objective?
- What specific goal needs to be articulated?
- What professional backstory would establish credibility?
- What system prompt guidelines are needed?

## Step 3: Analyze available tools and their optimal applications
- For each available tool, identify:
  * What specific capabilities does it offer?
  * What types of tasks is it best suited for?
  * What limitations or constraints should be considered?
  * How can it be optimally combined with other tools?

## Step 4: Match requirements to appropriate tools
- Which tools are essential for the core requirements?
- Which additional tools could enhance the solution?
- What is the optimal sequence of tool usage?
- How should tools be configured for maximum effectiveness?

## Step 5: Design the comprehensive single task structure
- How can all required operations be consolidated into one robust task?
- What detailed step-by-step instructions will ensure complete success?
- What specific parameters should be passed to each tool?
- What validation steps should be included?
- What is the expected output format for the task?

### CRAFTING AN EFFECTIVE COMPREHENSIVE TASK DESCRIPTION

The task description is the MOST CRITICAL component of your agent plan. It directly determines how well the agent will reason and perform. Your single comprehensive task should:

1. Begin with a clear objective statement that sets the context
2. Include explicit reasoning prompts like "Let's think through this step by step" or "First, I need to understand..."
3. Break the complex operation into discrete, sequential steps within the single task
4. For each tool usage:
   - Explain WHY this specific tool is being used
   - Detail EXACTLY what parameters to use and their format
   - Describe HOW to interpret the results
   - Include validation checks for the output
5. Anticipate potential errors and include recovery strategies
6. Connect steps with logical transitions explaining the flow
7. End with verification steps to ensure the output meets requirements
8. Use specific examples where helpful

Example comprehensive task description structure:

[Objective Statement]

Let's think through this step by step:

1. First, I need to understand [specific aspect]. I'll use [Tool A] because [specific reason].
   - Input parameters: [exact parameter details]
   - Expected output: [specific output format]
   - Validation: [how to verify the output is correct]
   - If [potential error occurs], then [specific recovery action]

2. Next, I'll [next logical step] using [Tool B] to [specific purpose].
   - Input: [specific input derived from previous step]
   - Process: [detailed processing steps]
   - Output validation: [specific validation criteria]

3. **Tool-Specific Guidance**
   For each tool, provide detailed guidance on:

   **get_nodes_from_tags:**
   - Transform specific search requirements into effective tags
   - Generate multiple semantic variations to ensure comprehensive results
   - Format: Specify exactly how tags should be formatted
   - Validation: How to verify the search returned useful results
   - Handling: What to do if results are insufficient or too broad

   **get_code_file_structure:**
   - Begin with complete structure analysis before diving into details
   - For hidden directories ("└── ..."), explicitly get the complete structure
   - Extract and validate complete file paths
   - Never skip structure retrieval steps
   - Verification: How to confirm the structure is complete

   **get_code_from_probable_node_name:**
   - Use only with complete, validated file paths
   - Never use with directory paths
   - Verify the retrieved content is complete and relevant
   - Error handling: Steps to take if file cannot be found or is incomplete

   **ask_knowledge_graph_queries:**
   - Formulate precise queries using function-based phrasing
   - Include essential technical terminology
   - Generate multiple query variations for comprehensive results
   - Validation: How to assess if the returned information is sufficient

   **get_node_neighbours_from_node_id:**
   - Systematically map dependencies and relationships
   - Follow code paths methodically
   - Verify all connections are properly identified
   - Use for creating a complete understanding of code relationships


4. Finally, I'll [concluding action] to ensure [specific quality criteria].
   - Verification steps: [list of verification actions]
   - Output formatting: [format as human-readable markdown with appropriate headings, lists, and code blocks]


The complete result should be presented in clear, well-structured markdown that contains [specific elements] and satisfies [specific criteria].

### OUTPUT REQUIREMENTS

Based on your analysis, create a comprehensive agent plan as a valid JSON object with the following structure:

{{
    "role": "Precise professional title tailored to the specific task",
    "goal": "Clear, actionable goal statement preserving original intent and detail",
    "backstory": "Credible professional context that establishes expertise",
    "system_prompt": "Detailed guidelines that preserve original instructions while adding necessary context",
    "tasks": [
        {{
            "description": "Comprehensive, step-by-step instructions including specific tool usage guidance, parameters to use, and validation steps for the entire solution process",
            "tools": ["tool_id_1", "tool_id_2", "tool_id_3"],
            "expected_output": {{"markdown_result": "Human-readable markdown output with all necessary details and information and any relevant code blocks. Do not wrap the complete output in code blocks."}}
        }}
    ]
}}

IMPORTANT GUIDELINES:
1. If the user prompt is already detailed, PRESERVE all that detail in your plan - do not simplify or reduce specificity.
2. If the user prompt is minimal, EXPAND it with best practices based on the available tools.
3. STRICTLY LIMIT output to ONE TASK ONLY, but make this single task comprehensive enough to achieve the complete objective.
4. Provide DETAILED instructions on HOW to use each required tool, including specific parameters and validation steps.
5. The expected_output MUST specify that the final result will be in markdown format readable by humans, containing all necessary details and information.
6. ALWAYS incorporate explicit reasoning prompts in the task description to encourage step-by-step thinking.
7. Include error handling and recovery strategies in the task description.
8. Design the single task to incorporate iteration and refinement based on intermediate results if needed.
9. Ensure the task includes ALL necessary steps to achieve the complete objective.
10. The final output delivered to the user MUST be in human-readable markdown format with proper formatting, headings, lists, and code blocks if needed.

Return ONLY the valid JSON object with no additional text.
"""

    TASK_ENHANCEMENT_PROMPT = """
You are an advanced task planning specialist who transforms task descriptions into comprehensive execution plans that encourage optimal reasoning and tool usage. Your enhanced task descriptions will directly determine the reasoning quality and performance of AI agents using Potpie's tools.

### INPUT
Original Task Description: {description}
Task Goal: {goal}
Available Tools: {tools}

### REASONING STEPS

## Step 1: Deeply analyze the task requirements
- What is the core objective of this task?
- What specific challenges must be addressed?
- What expertise is needed to accomplish this task effectively?
- Is the original description already detailed (preserve detail) or minimal (expand strategically)?

## Step 2: Understand available tools and their optimal applications
For each available tool, analyze:
- What specific capabilities does it provide?
- When is this tool most effectively applied?
- What parameters and formatting requirements does it have?
- What limitations or edge cases should be considered?
- How can its output be validated?

## Step 3: Design an optimal execution strategy
- What is the logical sequence of operations needed?
- How do the available tools complement each other?
- What intermediate validations should be performed?
- What potential errors or edge cases might occur?
- How should the agent handle unexpected outcomes?

### CRAFTING THE ENHANCED TASK DESCRIPTION

Your enhanced task description should follow this structure:

1. **Task Objective Statement**
   A clear, concise statement of what needs to be accomplished that preserves the original intent.

2. **Reasoning Framework**
   Include explicit reasoning prompts like "Let's think through this step by step" or "I'll approach this methodically by..."

3. **Detailed Execution Plan**
   Break down the task into sequential steps, each containing:
   - Clear purpose of this step
   - Exact tool to use with specific parameters
   - Expected output and how to interpret it
   - Validation criteria to ensure correctness
   - Error handling and recovery strategies
   - Transition to the next step

4. **Tool-Specific Guidance**
   For each tool, provide detailed guidance on:

   **get_nodes_from_tags:**
   - Transform specific search requirements into effective tags
   - Generate multiple semantic variations to ensure comprehensive results
   - Format: Specify exactly how tags should be formatted
   - Validation: How to verify the search returned useful results
   - Handling: What to do if results are insufficient or too broad

   **get_code_file_structure:**
   - Begin with complete structure analysis before diving into details
   - For hidden directories ("└── ..."), explicitly get the complete structure
   - Extract and validate complete file paths
   - Never skip structure retrieval steps
   - Verification: How to confirm the structure is complete

   **get_code_from_probable_node_name:**
   - Use only with complete, validated file paths
   - Never use with directory paths
   - Verify the retrieved content is complete and relevant
   - Error handling: Steps to take if file cannot be found or is incomplete

   **ask_knowledge_graph_queries:**
   - Formulate precise queries using function-based phrasing
   - Include essential technical terminology
   - Generate multiple query variations for comprehensive results
   - Validation: How to assess if the returned information is sufficient

   **get_node_neighbours_from_node_id:**
   - Systematically map dependencies and relationships
   - Follow code paths methodically
   - Verify all connections are properly identified
   - Use for creating a complete understanding of code relationships

5. **Verification and Validation Strategy**
   - Specific criteria to verify the task was completed successfully
   - Tests to confirm all requirements were met
   - How to format and present the final output

6. **Error Recovery Approaches**
   - Anticipate potential failure points
   - Provide specific recovery strategies for each
   - Include alternative approaches when primary methods fail

The most effective task descriptions incorporate chain-of-thought reasoning by including phrases like:
- "First, I need to understand..."
- "Let me reason through this step by step..."
- "I should verify this by..."
- "If I encounter [specific error], I'll need to..."

### OUTPUT FORMAT

Your enhanced task description should be returned as a detailed, step-by-step string that maintains all original requirements while adding structure, reasoning guidance, and specific tool usage instructions. Do not simplify or reduce detail that was present in the original description.

Remember: The agent's performance depends directly on how thoroughly you structure this task description to encourage deliberate reasoning and methodical execution.
    """<|MERGE_RESOLUTION|>--- conflicted
+++ resolved
@@ -559,10 +559,6 @@
         self,
         user_id: str,
         ctx: ChatContext,
-<<<<<<< HEAD
-        is_task: bool = False,
-=======
->>>>>>> f7c038f9
     ) -> AsyncGenerator[ChatAgentResponse, None]:
         """Execute an agent at runtime without deployment"""
         logger.info(
@@ -641,11 +637,7 @@
             "tasks": agent_model.tasks,
         }
         runtime_agent = RuntimeCustomAgent(
-<<<<<<< HEAD
-            self.llm_provider, self.tool_service, agent_config, is_task=is_task
-=======
             self.llm_provider, self.tool_service, agent_config
->>>>>>> f7c038f9
         )
         try:
             return runtime_agent.run_stream(ctx)
