--- conflicted
+++ resolved
@@ -109,12 +109,8 @@
         agent_service = AgentsService(
             db, provider_service, prompt_service, tool_service
         )
-<<<<<<< HEAD
-        custom_agent_service = CustomAgentService(db)
+        custom_agent_service = CustomAgentService(db, provider_service, tool_service)
         media_service = MediaService(db)
-=======
-        custom_agent_service = CustomAgentService(db, provider_service, tool_service)
->>>>>>> f7c038f9
         return cls(
             db,
             user_id,
