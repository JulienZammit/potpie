--- conflicted
+++ resolved
@@ -675,10 +675,6 @@
                     self.sql_db.query(CustomAgent).filter_by(id=agent_id).first()
                 )
                 if custom_agent:
-<<<<<<< HEAD
-                    agent_ids = [custom_agent.role]
-
-=======
                     custom_agent_name = [custom_agent.role]
                     return ConversationInfoResponse(
                         id=conversation.id,
@@ -694,7 +690,6 @@
                         creator_id=conversation.user_id,
                         visibility=conversation.visibility,
                     )
->>>>>>> d86445e4
             return ConversationInfoResponse(
                 id=conversation.id,
                 title=conversation.title,
