--- conflicted
+++ resolved
@@ -560,10 +560,6 @@
                             node_ids=[node.node_id for node in node_ids],
                             query=query,
                         ),
-<<<<<<< HEAD
-                        is_task=is_task,
-=======
->>>>>>> f7c038f9
                     )
                 )
                 async for chunk in res:
