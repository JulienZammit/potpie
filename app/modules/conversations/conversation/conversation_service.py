import asyncio
import json
import logging
from datetime import datetime, timezone
from typing import AsyncGenerator, List, Optional, Dict, Union
from sqlalchemy import func
from sqlalchemy.exc import IntegrityError, SQLAlchemyError
from sqlalchemy.orm import Session
from uuid6 import uuid7

from app.modules.code_provider.code_provider_service import CodeProviderService
from app.modules.conversations.conversation.conversation_model import (
    Conversation,
    ConversationStatus,
    Visibility,
)
from app.modules.conversations.conversation.conversation_schema import (
    ChatMessageResponse,
    ConversationAccessType,
    ConversationInfoResponse,
    CreateConversationRequest,
)
from app.modules.conversations.message.message_model import (
    Message,
    MessageStatus,
    MessageType,
)
from app.modules.intelligence.agents.custom_agents.custom_agent_model import CustomAgent
from app.modules.conversations.message.message_schema import (
    MessageRequest,
    MessageResponse,
    NodeContext,
)
from app.modules.intelligence.agents.custom_agents.custom_agents_service import (
    CustomAgentService,
)
from app.modules.intelligence.agents.agents_service import AgentsService
from app.modules.intelligence.agents.chat_agent import ChatContext
from app.modules.intelligence.memory.chat_history_service import ChatHistoryService
from app.modules.intelligence.provider.provider_service import (
    ProviderService,
)
from app.modules.projects.projects_service import ProjectService
from app.modules.users.user_service import UserService
from app.modules.utils.posthog_helper import PostHogClient
from app.modules.intelligence.agents.chat_agents.adaptive_agent import (
    PromptService,
)
from app.modules.intelligence.tools.tool_service import ToolService
from app.modules.media.media_service import MediaService

logger = logging.getLogger(__name__)


class ConversationServiceError(Exception):
    pass


class ConversationNotFoundError(ConversationServiceError):
    pass


class MessageNotFoundError(ConversationServiceError):
    pass


class AccessTypeNotFoundError(ConversationServiceError):
    pass


class AccessTypeReadError(ConversationServiceError):
    pass


class ConversationService:
    def __init__(
        self,
        db: Session,
        user_id: str,
        user_email: str,
        project_service: ProjectService,
        history_manager: ChatHistoryService,
        provider_service: ProviderService,
        tools_service: ToolService,
        promt_service: PromptService,
        agent_service: AgentsService,
        custom_agent_service: CustomAgentService,
        media_service: MediaService,
    ):
        self.sql_db = db
        self.user_id = user_id
        self.user_email = user_email
        self.project_service = project_service
        self.history_manager = history_manager
        self.provider_service = provider_service
        self.tool_service = tools_service
        self.prompt_service = promt_service
        self.agent_service = agent_service
        self.custom_agent_service = custom_agent_service
        self.media_service = media_service

    @classmethod
    def create(cls, db: Session, user_id: str, user_email: str):
        project_service = ProjectService(db)
        history_manager = ChatHistoryService(db)
        provider_service = ProviderService(db, user_id)
        tool_service = ToolService(db, user_id)
        prompt_service = PromptService(db)
        agent_service = AgentsService(
            db, provider_service, prompt_service, tool_service
        )
        custom_agent_service = CustomAgentService(db, provider_service, tool_service)
        media_service = MediaService(db)
        return cls(
            db,
            user_id,
            user_email,
            project_service,
            history_manager,
            provider_service,
            tool_service,
            prompt_service,
            agent_service,
            custom_agent_service,
            media_service,
        )

    async def check_conversation_access(
        self, conversation_id: str, user_email: str
    ) -> str:
        if not user_email:
            return ConversationAccessType.WRITE
        user_service = UserService(self.sql_db)
        user_id = user_service.get_user_id_by_email(user_email)

        # Retrieve the conversation
        conversation = (
            self.sql_db.query(Conversation).filter_by(id=conversation_id).first()
        )
        if not conversation:
            return (
                ConversationAccessType.NOT_FOUND
            )  # Return 'not found' if conversation doesn't exist

        if not conversation.visibility:
            conversation.visibility = Visibility.PRIVATE

        if user_id == conversation.user_id:  # Check if the user is the creator
            return ConversationAccessType.WRITE  # Creator always has write access

        if conversation.visibility == Visibility.PUBLIC:
            return ConversationAccessType.READ  # Public users get read access

        # Check if the conversation is shared
        if conversation.shared_with_emails:
            shared_user_ids = user_service.get_user_ids_by_emails(
                conversation.shared_with_emails
            )
            if shared_user_ids is None:
                return ConversationAccessType.NOT_FOUND
            # Check if the current user ID is in the shared user IDs
            if user_id in shared_user_ids:
                return ConversationAccessType.READ  # Shared users can only read
        return ConversationAccessType.NOT_FOUND

    async def create_conversation(
        self,
        conversation: CreateConversationRequest,
        user_id: str,
        hidden: bool = False,
    ) -> tuple[str, str]:
        try:
            if not await self.agent_service.validate_agent_id(
                user_id, conversation.agent_ids[0]
            ):
                raise ConversationServiceError(
                    f"Invalid agent_id: {conversation.agent_ids[0]}"
                )

            project_name = await self.project_service.get_project_name(
                conversation.project_ids
            )

            title = (
                conversation.title.strip().replace("Untitled", project_name)
                if conversation.title
                else project_name
            )

            conversation_id = self._create_conversation_record(
                conversation, title, user_id, hidden
            )

            asyncio.create_task(
                CodeProviderService(self.sql_db).get_project_structure_async(
                    conversation.project_ids[0]
                )
            )

            await self._add_system_message(conversation_id, project_name, user_id)

            return conversation_id, "Conversation created successfully."
        except IntegrityError as e:
            logger.error(f"IntegrityError in create_conversation: {e}", exc_info=True)
            self.sql_db.rollback()
            raise ConversationServiceError(
                "Failed to create conversation due to a database integrity error."
            ) from e
        except Exception as e:
            logger.error(f"Unexpected error in create_conversation: {e}", exc_info=True)
            self.sql_db.rollback()
            raise ConversationServiceError(
                "An unexpected error occurred while creating the conversation."
            ) from e

    def _create_conversation_record(
        self,
        conversation: CreateConversationRequest,
        title: str,
        user_id: str,
        hidden: bool = False,
    ) -> str:
        conversation_id = str(uuid7())
        new_conversation = Conversation(
            id=conversation_id,
            user_id=user_id,
            title=title,
            status=ConversationStatus.ARCHIVED if hidden else ConversationStatus.ACTIVE,
            project_ids=conversation.project_ids,
            agent_ids=conversation.agent_ids,
            created_at=datetime.now(timezone.utc),
            updated_at=datetime.now(timezone.utc),
        )
        self.sql_db.add(new_conversation)
        self.sql_db.commit()
        logger.info(
            f"Project id : {conversation.project_ids[0]} Created new conversation with ID: {conversation_id}, title: {title}, user_id: {user_id}, agent_id: {conversation.agent_ids[0]}, hidden: {hidden}"
        )
        return conversation_id

    async def _add_system_message(
        self, conversation_id: str, project_name: str, user_id: str
    ):
        content = f"You can now ask questions about the {project_name} repository."
        try:
            self.history_manager.add_message_chunk(
                conversation_id, content, MessageType.SYSTEM_GENERATED, user_id
            )
            self.history_manager.flush_message_buffer(
                conversation_id, MessageType.SYSTEM_GENERATED, user_id
            )
            logger.info(
                f"Added system message to conversation {conversation_id} for user {user_id}"
            )
        except Exception as e:
            logger.error(
                f"Failed to add system message to conversation {conversation_id}: {e}",
                exc_info=True,
            )
            raise ConversationServiceError(
                "Failed to add system message to the conversation."
            ) from e

    async def store_message(
        self,
        conversation_id: str,
        message: MessageRequest,
        message_type: MessageType,
        user_id: str,
        stream: bool = True,
    ) -> AsyncGenerator[ChatMessageResponse, None]:
        try:
            logger.info(
                f"DEBUG: store_message called with message.attachment_ids: {message.attachment_ids}"
            )
            access_level = await self.check_conversation_access(
                conversation_id, self.user_email
            )
            if access_level == ConversationAccessType.READ:
                raise AccessTypeReadError("Access denied.")
            self.history_manager.add_message_chunk(
                conversation_id, message.content, message_type, user_id
            )
            message_id = self.history_manager.flush_message_buffer(
                conversation_id, message_type, user_id
            )
            logger.info(f"Stored message in conversation {conversation_id}")

            # Handle attachments if present
            if message_type == MessageType.HUMAN and message.attachment_ids:
                try:
                    await self.media_service.update_message_attachments(
                        message_id, message.attachment_ids
                    )
                    logger.info(
                        f"Linked {len(message.attachment_ids)} attachments to message {message_id}"
                    )
                except Exception as e:
                    logger.error(
                        f"Failed to link attachments to message {message_id}: {str(e)}"
                    )
                    # Continue processing even if attachment linking fails

            if message_type == MessageType.HUMAN:
                conversation = await self._get_conversation_with_message_count(
                    conversation_id
                )
                if not conversation:
                    raise ConversationNotFoundError(
                        f"Conversation with id {conversation_id} not found"
                    )

                # Check if this is the first human message
                if conversation.human_message_count == 1:
                    new_title = await self._generate_title(
                        conversation, message.content
                    )
                    await self._update_conversation_title(conversation_id, new_title)

                project_id = (
                    conversation.project_ids[0] if conversation.project_ids else None
                )
                if not project_id:
                    raise ConversationServiceError(
                        "No project associated with this conversation"
                    )

                if stream:
                    async for chunk in self._generate_and_stream_ai_response(
                        message.content,
                        conversation_id,
                        user_id,
                        message.node_ids,
<<<<<<< HEAD
                        is_task=message.is_task,
=======
                        message.attachment_ids,
>>>>>>> d735fc6c
                    ):
                        yield chunk
                else:
                    full_message = ""
                    all_citations = []
                    async for chunk in self._generate_and_stream_ai_response(
                        message.content,
                        conversation_id,
                        user_id,
                        message.node_ids,
<<<<<<< HEAD
                        is_task=message.is_task,
=======
                        message.attachment_ids,
>>>>>>> d735fc6c
                    ):
                        full_message += chunk.message
                        all_citations = all_citations + chunk.citations

                    yield ChatMessageResponse(
                        message=full_message, citations=all_citations, tool_calls=[]
                    )

        except AccessTypeReadError:
            raise
        except Exception as e:
            logger.error(
                f"Error in store_message for conversation {conversation_id}: {e}",
                exc_info=True,
            )
            raise ConversationServiceError(
                "Failed to store message or generate AI response."
            ) from e

    async def _get_conversation_with_message_count(
        self, conversation_id: str
    ) -> Conversation:
        result = (
            self.sql_db.query(
                Conversation,
                func.count(Message.id)
                .filter(Message.type == MessageType.HUMAN)
                .label("human_message_count"),
            )
            .outerjoin(Message, Conversation.id == Message.conversation_id)
            .filter(Conversation.id == conversation_id)
            .group_by(Conversation.id)
            .first()
        )

        if result:
            conversation, human_message_count = result
            setattr(conversation, "human_message_count", human_message_count)
            return conversation
        return None

    async def _generate_title(
        self, conversation: Conversation, message_content: str
    ) -> str:
        agent_type = conversation.agent_ids[0]

        prompt = (
            "Given an agent type '{agent_type}' and an initial message '{message}', "
            "generate a concise and relevant title for a conversation. "
            "The title should be no longer than 50 characters. Only return title string, do not wrap in quotes."
        ).format(agent_type=agent_type, message=message_content)

        messages = [
            {
                "role": "system",
                "content": "You are a conversation title generator that creates concise and relevant titles.",
            },
            {"role": "user", "content": prompt},
        ]
        generated_title: str = await self.provider_service.call_llm(
            messages=messages, config_type="chat"
        )  # type: ignore

        if len(generated_title) > 50:
            generated_title = generated_title[:50].strip() + "..."
        return generated_title

    async def _update_conversation_title(self, conversation_id: str, new_title: str):
        self.sql_db.query(Conversation).filter_by(id=conversation_id).update(
            {"title": new_title, "updated_at": datetime.now(timezone.utc)}
        )
        self.sql_db.commit()

    async def regenerate_last_message(
        self,
        conversation_id: str,
        user_id: str,
        node_ids: List[NodeContext] = [],
        stream: bool = True,
    ) -> AsyncGenerator[ChatMessageResponse, None]:
        try:
            access_level = await self.check_conversation_access(
                conversation_id, self.user_email
            )
            if access_level != ConversationAccessType.WRITE:
                raise AccessTypeReadError(
                    "Access denied. Only conversation creators can regenerate messages."
                )
            last_human_message = await self._get_last_human_message(conversation_id)
            if not last_human_message:
                raise MessageNotFoundError("No human message found to regenerate from")

            # Get attachment IDs from the last human message
            attachment_ids = None
            if last_human_message.has_attachments:
                try:
                    attachments = await self.media_service.get_message_attachments(
                        last_human_message.id, include_download_urls=False
                    )
                    # Extract only image attachment IDs for multimodal processing
                    from app.modules.media.media_model import AttachmentType

                    attachment_ids = [
                        att.id
                        for att in attachments
                        if att.attachment_type == AttachmentType.IMAGE
                    ]
                    if attachment_ids:
                        logger.info(
                            f"Found {len(attachment_ids)} image attachments for regeneration: {attachment_ids}"
                        )
                    else:
                        logger.info("No image attachments found in last human message")
                except Exception as e:
                    logger.warning(
                        f"Failed to retrieve attachments for message {last_human_message.id}: {e}"
                    )
                    attachment_ids = None

            await self._archive_subsequent_messages(
                conversation_id, last_human_message.created_at
            )
            PostHogClient().send_event(
                user_id,
                "regenerate_conversation_event",
                {"conversation_id": conversation_id},
            )

            if stream:
                async for chunk in self._generate_and_stream_ai_response(
                    last_human_message.content,
                    conversation_id,
                    user_id,
                    node_ids,
                    attachment_ids,
                ):
                    yield chunk
            else:
                full_message = ""
                all_citations = []

                async for chunk in self._generate_and_stream_ai_response(
                    last_human_message.content,
                    conversation_id,
                    user_id,
                    node_ids,
                    attachment_ids,
                ):
                    full_message += chunk.message
                    all_citations = all_citations + chunk.citations

                yield ChatMessageResponse(
                    message=full_message, citations=all_citations, tool_calls=[]
                )

        except AccessTypeReadError:
            raise
        except MessageNotFoundError as e:
            logger.warning(
                f"No message to regenerate in conversation {conversation_id}: {e}"
            )
            raise
        except Exception as e:
            logger.error(
                f"Error in regenerate_last_message for conversation {conversation_id}: {e}",
                exc_info=True,
            )
            raise ConversationServiceError("Failed to regenerate last message.") from e

    async def _get_last_human_message(self, conversation_id: str):
        message = (
            self.sql_db.query(Message)
            .filter_by(conversation_id=conversation_id, type=MessageType.HUMAN)
            .order_by(Message.created_at.desc())
            .first()
        )
        if not message:
            logger.warning(f"No human message found in conversation {conversation_id}")
        return message

    async def _archive_subsequent_messages(
        self, conversation_id: str, timestamp: datetime
    ):
        try:
            self.sql_db.query(Message).filter(
                Message.conversation_id == conversation_id,
                Message.created_at > timestamp,
            ).update(
                {Message.status: MessageStatus.ARCHIVED}, synchronize_session="fetch"
            )
            self.sql_db.commit()
            logger.info(
                f"Archived subsequent messages in conversation {conversation_id}"
            )
        except Exception as e:
            logger.error(
                f"Failed to archive messages in conversation {conversation_id}: {e}",
                exc_info=True,
            )
            self.sql_db.rollback()
            raise ConversationServiceError(
                "Failed to archive subsequent messages."
            ) from e

    def parse_str_to_message(self, chunk: str) -> ChatMessageResponse:
        try:
            data = json.loads(chunk)
        except json.JSONDecodeError as e:
            logger.error(f"Failed to parse chunk as JSON: {e}")
            raise ConversationServiceError("Failed to parse AI response") from e

        # Extract the 'message' and 'citations'
        message: str = data.get("message", "")
        citations: List[str] = data.get("citations", [])
        tool_calls: List[dict] = data.get("tool_calls", [])

        return ChatMessageResponse(
            message=message, citations=citations, tool_calls=tool_calls
        )

    async def _generate_and_stream_ai_response(
        self,
        query: str,
        conversation_id: str,
        user_id: str,
        node_ids: List[NodeContext],
<<<<<<< HEAD
        is_task: bool = False,
=======
        attachment_ids: Optional[List[str]] = None,
>>>>>>> d735fc6c
    ) -> AsyncGenerator[ChatMessageResponse, None]:
        conversation = (
            self.sql_db.query(Conversation).filter_by(id=conversation_id).first()
        )
        if not conversation:
            raise ConversationNotFoundError(
                f"Conversation with id {conversation_id} not found"
            )

        agent_id = conversation.agent_ids[0]
        project_id = conversation.project_ids[0] if conversation.project_ids else None

        try:
            history = self.history_manager.get_session_history(user_id, conversation_id)
            validated_history = [
                (f"{msg.type}: {msg.content}" if msg.content else msg)
                for msg in history
            ]

        except Exception:
            raise ConversationServiceError("Failed to get chat history")

        try:
            type = await self.agent_service.validate_agent_id(user_id, str(agent_id))
            if type is None:
                raise ConversationServiceError(f"Invalid agent_id {agent_id}")

            project_name = await self.project_service.get_project_name(
                project_ids=[project_id]
            )

            # Prepare multimodal context - use current message attachments if available
            image_attachments = None
            if attachment_ids:
                logger.info(
                    f"DEBUG: Preparing {len(attachment_ids)} attachment_ids as images: {attachment_ids}"
                )
                image_attachments = await self._prepare_attachments_as_images(
                    attachment_ids
                )
                logger.info(
                    f"DEBUG: Prepared image_attachments: {list(image_attachments.keys()) if image_attachments else None}"
                )
            else:
                logger.info("DEBUG: No attachment_ids provided for current message")

            # Also get context images from recent conversation history
            context_images = await self._prepare_conversation_context_images(
                conversation_id
            )

            logger.info(
                f"conversation_id: {conversation_id} Running agent {agent_id} with query: {query}"
            )

            if image_attachments or context_images:
                logger.info(
                    f"Multimodal context: {len(image_attachments) if image_attachments else 0} current images, {len(context_images) if context_images else 0} context images"
                )

            if type == "CUSTOM_AGENT":

                res = (
                    await self.agent_service.custom_agent_service.execute_agent_runtime(
                        user_id,
                        ChatContext(
                            project_id=str(project_id),
                            project_name=project_name,
                            curr_agent_id=str(agent_id),
                            history=validated_history[-12:],
                            node_ids=[node.node_id for node in node_ids],
                            query=query,
                        ),
                    )
                )
                async for chunk in res:
                    self.history_manager.add_message_chunk(
                        conversation_id,
                        chunk.response,
                        MessageType.AI_GENERATED,
                        citations=chunk.citations,
                    )
                    yield ChatMessageResponse(
                        message=chunk.response,
                        citations=chunk.citations,
                        tool_calls=[
                            tool_call.model_dump_json()
                            for tool_call in chunk.tool_calls
                        ],
                    )
                self.history_manager.flush_message_buffer(
                    conversation_id, MessageType.AI_GENERATED
                )
            else:
                # Create enhanced ChatContext with multimodal support
                nodes = [] if node_ids is None else [node.node_id for node in node_ids]
                chat_context = ChatContext(
                    project_id=str(project_id),
                    project_name=project_name,
                    curr_agent_id=str(agent_id),
                    history=validated_history[-8:],
                    node_ids=nodes,
                    query=query,
                    image_attachments=image_attachments,
                    context_images=context_images,
                )

                res = self.agent_service.execute_stream(chat_context)

                async for chunk in res:
                    self.history_manager.add_message_chunk(
                        conversation_id,
                        chunk.response,
                        MessageType.AI_GENERATED,
                        citations=chunk.citations,
                    )
                    yield ChatMessageResponse(
                        message=chunk.response,
                        citations=chunk.citations,
                        tool_calls=[
                            tool_call.model_dump_json()
                            for tool_call in chunk.tool_calls
                        ],
                    )
                self.history_manager.flush_message_buffer(
                    conversation_id, MessageType.AI_GENERATED
                )

            logger.info(
                f"Generated and streamed AI response for conversation {conversation.id} for user {user_id} using agent {agent_id}"
            )
        except Exception as e:
            logger.error(
                f"Failed to generate and stream AI response for conversation {conversation.id}: {e}",
                exc_info=True,
            )
            raise ConversationServiceError(
                "Failed to generate and stream AI response."
            ) from e

    async def _prepare_attachments_as_images(
        self, attachment_ids: List[str]
    ) -> Optional[Dict[str, Dict[str, Union[str, int]]]]:
        """Convert attachment IDs directly to base64 images for multimodal processing"""
        try:
            if not attachment_ids:
                return None

            images = {}
            for attachment_id in attachment_ids:
                try:
                    # Get attachment info
                    attachment = await self.media_service.get_attachment(attachment_id)
                    logger.info(
                        f"DEBUG: Retrieved attachment {attachment_id}: type={attachment.attachment_type.value if attachment else 'None'}, mime_type={attachment.mime_type if attachment else 'None'}"
                    )
                    if (
                        attachment
                        and attachment.attachment_type.value.upper() == "IMAGE"
                    ):  # Check if it's an image
                        base64_data = await self.media_service.get_image_as_base64(
                            attachment_id
                        )
                        images[attachment_id] = {
                            "base64": base64_data,
                            "mime_type": attachment.mime_type,
                            "file_name": attachment.file_name,
                            "file_size": attachment.file_size,
                        }
                        logger.info(
                            f"Prepared image {attachment_id} ({attachment.file_name}) for multimodal processing"
                        )
                    else:
                        logger.info(
                            f"DEBUG: Skipping attachment {attachment_id} - not an image or attachment not found"
                        )
                except Exception as e:
                    logger.error(
                        f"Failed to prepare attachment {attachment_id} as image: {str(e)}"
                    )
                    continue

            logger.info(
                f"Prepared {len(images)} images from {len(attachment_ids)} attachments for multimodal processing"
            )
            return images if images else None

        except Exception as e:
            logger.error(f"Error preparing attachments as images: {str(e)}")
            return None

    async def _prepare_current_message_images(
        self, conversation_id: str
    ) -> Optional[Dict[str, Dict[str, Union[str, int]]]]:
        """Get images from the most recent human message in the conversation"""
        try:
            # Get the most recent human message with attachments
            latest_human_message = (
                self.sql_db.query(Message)
                .filter_by(
                    conversation_id=conversation_id,
                    type=MessageType.HUMAN,
                    status=MessageStatus.ACTIVE,
                )
                .filter(Message.has_attachments == True)
                .order_by(Message.created_at.desc())
                .first()
            )

            if not latest_human_message:
                return None

            # Get images from this message
            images = await self.media_service.get_message_images_as_base64(
                latest_human_message.id
            )
            return images if images else None

        except Exception as e:
            logger.error(f"Error preparing current message images: {str(e)}")
            return None

    async def _prepare_conversation_context_images(
        self, conversation_id: str, limit: int = 3
    ) -> Optional[Dict[str, Dict[str, Union[str, int]]]]:
        """Get recent images from conversation history for additional context"""
        try:
            # Get recent images from conversation (excluding the most recent message to avoid duplicates)
            context_images = await self.media_service.get_conversation_recent_images(
                conversation_id, limit=limit
            )
            return context_images if context_images else None

        except Exception as e:
            logger.error(f"Error preparing conversation context images: {str(e)}")
            return None

    async def delete_conversation(self, conversation_id: str, user_id: str) -> dict:
        try:
            access_level = await self.check_conversation_access(
                conversation_id, self.user_email
            )
            if access_level == ConversationAccessType.READ:
                raise AccessTypeReadError("Access denied.")
            # Use a nested transaction if one is already in progress
            with self.sql_db.begin_nested():
                # Delete related messages first
                deleted_messages = (
                    self.sql_db.query(Message)
                    .filter(Message.conversation_id == conversation_id)
                    .delete(synchronize_session="fetch")
                )

                deleted_conversation = (
                    self.sql_db.query(Conversation)
                    .filter(Conversation.id == conversation_id)
                    .delete(synchronize_session="fetch")
                )

                if deleted_conversation == 0:
                    raise ConversationNotFoundError(
                        f"Conversation with id {conversation_id} not found"
                    )

            # If we get here, commit the transaction
            self.sql_db.commit()

            PostHogClient().send_event(
                user_id,
                "delete_conversation_event",
                {"conversation_id": conversation_id},
            )

            logger.info(
                f"Deleted conversation {conversation_id} and {deleted_messages} related messages"
            )
            return {
                "status": "success",
                "message": f"Conversation {conversation_id} and its messages have been permanently deleted.",
                "deleted_messages_count": deleted_messages,
            }

        except ConversationNotFoundError as e:
            logger.warning(str(e))
            self.sql_db.rollback()
            raise
        except AccessTypeReadError:
            raise

        except SQLAlchemyError as e:
            logger.error(f"Database error in delete_conversation: {e}", exc_info=True)
            self.sql_db.rollback()
            raise ConversationServiceError(
                f"Failed to delete conversation {conversation_id} due to a database error"
            ) from e

        except Exception as e:
            logger.error(f"Unexpected error in delete_conversation: {e}", exc_info=True)
            self.sql_db.rollback()
            raise ConversationServiceError(
                f"Failed to delete conversation {conversation_id} due to an unexpected error"
            ) from e

    async def get_conversation_info(
        self, conversation_id: str, user_id: str
    ) -> ConversationInfoResponse:
        try:
            conversation = (
                self.sql_db.query(Conversation).filter_by(id=conversation_id).first()
            )
            if not conversation:
                raise ConversationNotFoundError(
                    f"Conversation with id {conversation_id} not found"
                )
            is_creator = conversation.user_id == user_id
            access_type = await self.check_conversation_access(
                conversation_id, self.user_email
            )

            if access_type == ConversationAccessType.NOT_FOUND:
                raise AccessTypeNotFoundError("Access type not found")

            total_messages = (
                self.sql_db.query(Message)
                .filter_by(conversation_id=conversation_id, status=MessageStatus.ACTIVE)
                .count()
            )

            agent_id = conversation.agent_ids[0] if conversation.agent_ids else None
            agent_ids = conversation.agent_ids
            if agent_id:
                system_agents = self.agent_service._system_agents(
                    self.provider_service, self.prompt_service, self.tool_service
                )

                if agent_id in system_agents.keys():
                    agent_ids = conversation.agent_ids
                else:
                    custom_agent = (
                        self.sql_db.query(CustomAgent).filter_by(id=agent_id).first()
                    )
                    if custom_agent:
                        agent_ids = [custom_agent.role]

            return ConversationInfoResponse(
                id=conversation.id,
                title=conversation.title,
                status=conversation.status,
                project_ids=conversation.project_ids,
                created_at=conversation.created_at,
                updated_at=conversation.updated_at,
                total_messages=total_messages,
                agent_ids=agent_ids,
                access_type=access_type,
                is_creator=is_creator,
                creator_id=conversation.user_id,
                visibility=conversation.visibility,
            )
        except ConversationNotFoundError as e:
            logger.warning(str(e))
            raise
        except AccessTypeNotFoundError:
            raise
        except Exception as e:
            logger.error(f"Error in get_conversation_info: {e}", exc_info=True)
            raise ConversationServiceError(
                f"Failed to get conversation info for {conversation_id}"
            ) from e

    async def get_conversation_messages(
        self, conversation_id: str, start: int, limit: int, user_id: str
    ) -> List[MessageResponse]:
        try:
            access_level = await self.check_conversation_access(
                conversation_id, self.user_email
            )
            if access_level == ConversationAccessType.NOT_FOUND:
                raise AccessTypeNotFoundError("Access denied.")
            conversation = (
                self.sql_db.query(Conversation).filter_by(id=conversation_id).first()
            )
            if not conversation:
                raise ConversationNotFoundError(
                    f"Conversation with id {conversation_id} not found"
                )

            messages = (
                self.sql_db.query(Message)
                .filter_by(conversation_id=conversation_id)
                .filter_by(status=MessageStatus.ACTIVE)
                .filter(Message.type != MessageType.SYSTEM_GENERATED)
                .order_by(Message.created_at)
                .offset(start)
                .limit(limit)
                .all()
            )

            message_responses = []
            for message in messages:
                # Get attachments for this message
                attachments = None
                if message.has_attachments:
                    try:
                        attachments = await self.media_service.get_message_attachments(
                            message.id
                        )
                    except Exception as e:
                        logger.error(
                            f"Failed to get attachments for message {message.id}: {str(e)}"
                        )
                        attachments = []

                message_responses.append(
                    MessageResponse(
                        id=message.id,
                        conversation_id=message.conversation_id,
                        content=message.content,
                        sender_id=message.sender_id,
                        type=message.type,
                        status=message.status,
                        created_at=message.created_at,
                        citations=(
                            message.citations.split(",") if message.citations else None
                        ),
                        has_attachments=message.has_attachments,
                        attachments=attachments,
                    )
                )
            return message_responses
        except ConversationNotFoundError as e:
            logger.warning(str(e))
            raise
        except AccessTypeNotFoundError:
            raise
        except Exception as e:
            logger.error(f"Error in get_conversation_messages: {e}", exc_info=True)
            raise ConversationServiceError(
                f"Failed to get messages for conversation {conversation_id}"
            ) from e

    async def stop_generation(self, conversation_id: str, user_id: str) -> dict:
        logger.info(f"Attempting to stop generation for conversation {conversation_id}")
        return {"status": "success", "message": "Generation stop request received"}

    async def rename_conversation(
        self, conversation_id: str, new_title: str, user_id: str
    ) -> dict:
        try:
            access_level = await self.check_conversation_access(
                conversation_id, self.user_email
            )
            if access_level == ConversationAccessType.READ:
                raise AccessTypeReadError("Access denied.")
            conversation = (
                self.sql_db.query(Conversation)
                .filter_by(id=conversation_id, user_id=user_id)
                .first()
            )
            if not conversation:
                raise ConversationNotFoundError(
                    f"Conversation with id {conversation_id} not found"
                )

            conversation.title = new_title
            conversation.updated_at = datetime.now(timezone.utc)
            self.sql_db.commit()

            logger.info(
                f"Renamed conversation {conversation_id} to '{new_title}' by user {user_id}"
            )
            return {
                "status": "success",
                "message": f"Conversation renamed to '{new_title}'",
            }

        except SQLAlchemyError as e:
            logger.error(f"Database error in rename_conversation: {e}", exc_info=True)
            self.sql_db.rollback()
            raise ConversationServiceError(
                "Failed to rename conversation due to a database error"
            ) from e
        except AccessTypeReadError:
            raise
        except Exception as e:
            logger.error(f"Unexpected error in rename_conversation: {e}", exc_info=True)
            self.sql_db.rollback()
            raise ConversationServiceError(
                "Failed to rename conversation due to an unexpected error"
            ) from e<|MERGE_RESOLUTION|>--- conflicted
+++ resolved
@@ -331,11 +331,7 @@
                         conversation_id,
                         user_id,
                         message.node_ids,
-<<<<<<< HEAD
-                        is_task=message.is_task,
-=======
                         message.attachment_ids,
->>>>>>> d735fc6c
                     ):
                         yield chunk
                 else:
@@ -346,11 +342,7 @@
                         conversation_id,
                         user_id,
                         message.node_ids,
-<<<<<<< HEAD
-                        is_task=message.is_task,
-=======
                         message.attachment_ids,
->>>>>>> d735fc6c
                     ):
                         full_message += chunk.message
                         all_citations = all_citations + chunk.citations
@@ -577,11 +569,7 @@
         conversation_id: str,
         user_id: str,
         node_ids: List[NodeContext],
-<<<<<<< HEAD
-        is_task: bool = False,
-=======
         attachment_ids: Optional[List[str]] = None,
->>>>>>> d735fc6c
     ) -> AsyncGenerator[ChatMessageResponse, None]:
         conversation = (
             self.sql_db.query(Conversation).filter_by(id=conversation_id).first()
