import logging
from typing import Any, Dict

from fastapi import HTTPException
from sqlalchemy.ext.asyncio import AsyncSession
from uuid6 import uuid7

from app.celery.tasks.parsing_tasks import process_parsing
from app.modules.parsing.graph_construction.parsing_helper import ParseHelper
from app.modules.parsing.graph_construction.parsing_schema import ParsingRequest
from app.modules.parsing.graph_construction.parsing_validator import (
    validate_parsing_input,
)
from app.modules.projects.projects_schema import ProjectStatusEnum
from app.modules.projects.projects_service import ProjectService
from app.modules.utils.posthog_helper import PostHogClient

logger = logging.getLogger(__name__)


class ParsingController:
    @staticmethod
    @validate_parsing_input
    async def parse_directory(
        repo_details: ParsingRequest, db: AsyncSession, user: Dict[str, Any]
    ):
        user_id = user["user_id"]
        user_email = user["email"]
        project_manager = ProjectService(db)
        parse_helper = ParseHelper(db)
        repo_name = repo_details.repo_name or repo_details.repo_path.split("/")[-1]

        try:
            project = await project_manager.get_project_from_db(
                repo_name, repo_details.branch_name, user_id
            )

            if not project:
                new_project_id = str(uuid7())
                response = {
                    "project_id": new_project_id,
                    "status": ProjectStatusEnum.SUBMITTED.value,
                }

                logger.info(f"Submitting parsing task for new project {new_project_id}")
                await project_manager.update_project_status(
                    new_project_id, ProjectStatusEnum.SUBMITTED
                )
                process_parsing.delay(
                    repo_details.model_dump(),
                    user_id,
                    user_email,
                    new_project_id,
                    False,
<<<<<<< HEAD
=======
                )
                PostHogClient().send_event(
                    user_id,
                    "repo_parsed_event",
                    {
                        "repo_name": repo_details.repo_name,
                        "branch": repo_details.branch_name,
                        "project_id": new_project_id,
                    },
>>>>>>> b699c2f1
                )

                return response

            project_id = project.id
            project_status = project.status
            response = {"project_id": project_id, "status": project_status}
            # TODO: seems buggy, check and fix
            is_latest = await parse_helper.check_commit_status(project_id)

            if not is_latest or project_status != ProjectStatusEnum.READY.value:
                cleanup_graph = True

                logger.info(
                    f"Submitting parsing task for existing project {project_id}"
                )
                process_parsing.delay(
                    repo_details.model_dump(),
                    user_id,
                    user_email,
                    project_id,
                    cleanup_graph,
                )

                response["status"] = ProjectStatusEnum.SUBMITTED.value
                PostHogClient().send_event(
                    user_id,
                    "parsed_repo_event",
                    {
                        "repo_name": repo_details.repo_name,
                        "branch": repo_details.branch_name,
                        "project_id": project_id,
                    },
                )

            return response
        except Exception as e:
            logger.error(f"Error in parse_directory: {e}")
            raise HTTPException(status_code=500, detail="Internal server error")

    @staticmethod
    async def fetch_parsing_status(
        project_id: str, db: AsyncSession, user: Dict[str, Any]
    ):
        try:
            project_service = ProjectService(db)
            parse_helper = ParseHelper(db)
            project = await project_service.get_project_from_db_by_id_and_user_id(
                project_id, user["user_id"]
            )
            if project:
                is_latest = await parse_helper.check_commit_status(project_id)
                return {"status": project["status"], "latest": is_latest}
            else:
                raise HTTPException(status_code=404, detail="Project not found")
        except Exception as e:
            logger.error(f"Error in fetch_parsing_status: {str(e)}")
            raise HTTPException(status_code=500, detail="Internal server error")


logger.info("Parsing controller module loaded")<|MERGE_RESOLUTION|>--- conflicted
+++ resolved
@@ -52,8 +52,6 @@
                     user_email,
                     new_project_id,
                     False,
-<<<<<<< HEAD
-=======
                 )
                 PostHogClient().send_event(
                     user_id,
@@ -63,7 +61,6 @@
                         "branch": repo_details.branch_name,
                         "project_id": new_project_id,
                     },
->>>>>>> b699c2f1
                 )
 
                 return response
