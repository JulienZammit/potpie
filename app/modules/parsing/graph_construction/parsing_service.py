--- conflicted
+++ resolved
@@ -92,10 +92,6 @@
                 extracted_dir, project_id, user_id, self.db, language
             )
             message = "The project has been parsed successfully"
-<<<<<<< HEAD
-
-=======
->>>>>>> dc80c0c6
             return {"message": message, "id": project_id}
 
         except ParsingServiceError as e:
