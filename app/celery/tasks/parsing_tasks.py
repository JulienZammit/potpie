import asyncio
import logging
from typing import Any, Dict

from celery import Task

from app.celery.celery_app import celery_app
from app.core.database import SessionLocal
from app.modules.parsing.graph_construction.parsing_schema import ParsingRequest
from app.modules.parsing.graph_construction.parsing_service import ParsingService

logger = logging.getLogger(__name__)


class BaseTask(Task):
    _db = None

    @property
    def db(self):
        if self._db is None:
            self._db = SessionLocal()
        return self._db

    def after_return(self, *args, **kwargs):
        if self._db is not None:
            self._db.close()
            self._db = None


@celery_app.task(
    bind=True,
    base=BaseTask,
    name="app.celery.tasks.parsing_tasks.process_parsing",
    autoretry_for=(Exception,),
    retry_kwargs={"max_retries": 2, "countdown": 30},
)
def process_parsing(
    self,
    repo_details: Dict[str, Any],
    user_id: str,
    user_email: str,
    project_id: str,
    cleanup_graph: bool = True,
) -> None:
    logger.info(f"Task received: Starting parsing process for project {project_id}")
    try:
        parsing_service = ParsingService(self.db, user_id)
<<<<<<< HEAD
        asyncio.run(
            parsing_service.parse_directory(
=======

        async def run_parsing():
            import time

            start_time = time.time()  # Start timing

            await parsing_service.parse_directory(
>>>>>>> b699c2f1
                ParsingRequest(**repo_details),
                user_id,
                user_email,
                project_id,
                cleanup_graph,
            )

            end_time = time.time()  # End timing
            elapsed_time = end_time - start_time
            logger.info(
                f"Parsing process took {elapsed_time:.2f} seconds for project {project_id}"
            )

        asyncio.run(run_parsing())

        logger.info(f"Parsing process completed for project {project_id}")
    except Exception as e:
        logger.error(f"Error during parsing for project {project_id}: {str(e)}")
        raise  # Let the automatic retry handle it


logger.info("Parsing tasks module loaded")<|MERGE_RESOLUTION|>--- conflicted
+++ resolved
@@ -45,10 +45,6 @@
     logger.info(f"Task received: Starting parsing process for project {project_id}")
     try:
         parsing_service = ParsingService(self.db, user_id)
-<<<<<<< HEAD
-        asyncio.run(
-            parsing_service.parse_directory(
-=======
 
         async def run_parsing():
             import time
@@ -56,7 +52,6 @@
             start_time = time.time()  # Start timing
 
             await parsing_service.parse_directory(
->>>>>>> b699c2f1
                 ParsingRequest(**repo_details),
                 user_id,
                 user_email,
